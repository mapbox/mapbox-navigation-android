## Changelog for the Mapbox Navigation SDK for Android

Mapbox welcomes participation and contributions from everyone.

<<<<<<< HEAD
### v0.7.1 - TBD
* Expanded the width of route lines when zoomed out
* Added support for displaying alternative routes on map


### v0.7.0 - TBD
=======
### v0.7.0 - November 13, 2017
>>>>>>> 78521c22

* Updated to Mapbox Java 3.0 [#373](https://github.com/mapbox/mapbox-navigation-android/pull/373)
* Update InstructionView with secondary TextView [#404](https://github.com/mapbox/mapbox-navigation-android/pull/404)
* Fixed issue with bearing values in route requests [#408](https://github.com/mapbox/mapbox-navigation-android/pull/408)
* Updates and docs for NavigationRoute [#413](https://github.com/mapbox/mapbox-navigation-android/pull/413)
* Fixed native crash with initialization of navigation UI [#423](https://github.com/mapbox/mapbox-navigation-android/pull/423)
* Add validation utils class [#424](https://github.com/mapbox/mapbox-navigation-android/pull/424)
* Cancel notification when service is destroyed [#409](https://github.com/mapbox/mapbox-navigation-android/pull/409)
* Adjust API Milestone to handle new routes [#425](https://github.com/mapbox/mapbox-navigation-android/pull/425)
* Replaced maneuver arrows with custom StyleKit [#362](https://github.com/mapbox/mapbox-navigation-android/pull/362)
* Dynamic reroute tolerance [#428](https://github.com/mapbox/mapbox-navigation-android/pull/428)
* Add Telem location engine class name [#401](https://github.com/mapbox/mapbox-navigation-android/pull/401)
* Fixed snap to route object for snapped location [#434](https://github.com/mapbox/mapbox-navigation-android/pull/434)
* Directions list as dropdown [#415](https://github.com/mapbox/mapbox-navigation-android/pull/415)
* Feedback UI [#383](https://github.com/mapbox/mapbox-navigation-android/pull/383)
* Fixed bearing values not matching number of coordinates [#435](https://github.com/mapbox/mapbox-navigation-android/pull/435)
* Updated to new TurfConversion class [#440](https://github.com/mapbox/mapbox-navigation-android/pull/440)
* Removes duplicate check and adds test for new route [#443](https://github.com/mapbox/mapbox-navigation-android/pull/443)
* Show / hide recenter button when direction list is showing / hiding [#441](https://github.com/mapbox/mapbox-navigation-android/pull/441)
* Current step removed from instruction list [#444](https://github.com/mapbox/mapbox-navigation-android/pull/444)
* Change feedback timing [#442](https://github.com/mapbox/mapbox-navigation-android/pull/442)
* Updated Maneuver Icons [#445](https://github.com/mapbox/mapbox-navigation-android/pull/445)
* Fixed ordering of the bearings [#455](https://github.com/mapbox/mapbox-navigation-android/pull/455)
* "Then" Banner Instruction [#456](https://github.com/mapbox/mapbox-navigation-android/pull/456)
* NavigationQueueContainer Class to manage reroute and feedback queues [#457](https://github.com/mapbox/mapbox-navigation-android/pull/457)
* Update Turn lane Views to use StyleKit [#466](https://github.com/mapbox/mapbox-navigation-android/pull/466)
* Upgraded to Gradle 3.0 [#453](https://github.com/mapbox/mapbox-navigation-android/pull/453)
* Fixed up a few issues preventing all direction routes from working [#469](https://github.com/mapbox/mapbox-navigation-android/pull/469)
* AlertView integrated with post-reroute feedback [#470](https://github.com/mapbox/mapbox-navigation-android/pull/470)
* Fix leak when closing app with bottomsheet showing [#472](https://github.com/mapbox/mapbox-navigation-android/pull/472)
* Added issue template [#418](https://github.com/mapbox/mapbox-navigation-android/pull/418)
* Check for null raw location before setting bearing [#476](https://github.com/mapbox/mapbox-navigation-android/pull/476)
* Update location layer to 0.2.0 and re-add as lifecycle observe [#473](https://github.com/mapbox/mapbox-navigation-android/pull/473)
* Check for null or empty String speechUrl before playing [#475](https://github.com/mapbox/mapbox-navigation-android/pull/475)
* Create SpanUtil and SpanItem to more easily format Strings [#477](https://github.com/mapbox/mapbox-navigation-android/pull/477)
* Initialize click listeners after presenter / viewmodel is set [#481](https://github.com/mapbox/mapbox-navigation-android/pull/481)
* Fix bug with bottomsheet not hiding in night mode [#483](https://github.com/mapbox/mapbox-navigation-android/pull/483)
* Adjust Instruction Content Layout XML [#465](https://github.com/mapbox/mapbox-navigation-android/pull/465)
* Add telem absolute distance to destination track support [#427](https://github.com/mapbox/mapbox-navigation-android/pull/427)
* Fix issue where new route was not being detected [#478](https://github.com/mapbox/mapbox-navigation-android/pull/478)
* Fix bug with bottom sheet behavior null onConfigChange [#490](https://github.com/mapbox/mapbox-navigation-android/pull/490)
* Update lane stylekit and then maneuver bias [#492](https://github.com/mapbox/mapbox-navigation-android/pull/492)
* Add missing javadoc for feedback methods in MapboxNavigation [#493](https://github.com/mapbox/mapbox-navigation-android/pull/493)
* Portrait / landscape instruction layouts are different - only cast to View [#494](https://github.com/mapbox/mapbox-navigation-android/pull/494)

### v0.6.3 -October 18, 2017

* Significant reroute metric fixes [#348](https://github.com/mapbox/mapbox-navigation-android/pull/348)
* Avoid index out of bounds when drawing route line traffic [#384](https://github.com/mapbox/mapbox-navigation-android/pull/384) 

### v0.6.2 - October 7, 2017
 
* Fixed an issue with the Location Engine not being activated correctly inside the Navigation-UI lib [#321](https://github.com/mapbox/mapbox-navigation-android/pull/321)
* Fixed bottom sheet not getting placed correctly when the device is rotated [#320](https://github.com/mapbox/mapbox-navigation-android/pull/320)
* Fixed missing reroute UI when a navigation session reroute occurs [#319](https://github.com/mapbox/mapbox-navigation-android/pull/319)
* Added logic to detect if the user did a u-turn which would require a reroute [#312](https://github.com/mapbox/mapbox-navigation-android/pull/312)
* Revert snap to route logic creating a new Location object which was causing location updates to occasionally get stuck at a maneuver point [#308](https://github.com/mapbox/mapbox-navigation-android/pull/308)
* Restructured the project so the studio projects opened from the root folder rather than having it nested inside the `navigation` folder [#302](https://github.com/mapbox/mapbox-navigation-android/pull/302)
* Notifications fixed for Android Oreo [#298](https://github.com/mapbox/mapbox-navigation-android/pull/298)
* OSRM-text-instructions removed [#288](https://github.com/mapbox/mapbox-navigation-android/pull/288)
* General code cleanup [#287](https://github.com/mapbox/mapbox-navigation-android/pull/287)
* Day and night mode and theme switching functionality added inside the Navigation-UI library [#286](https://github.com/mapbox/mapbox-navigation-android/pull/286)
* Metric reroute added - [#296](https://github.com/mapbox/mapbox-navigation-android/pull/296)

### v0.6.1 - September 28, 2017
* Telemetry Updates

### v0.6.0 - September 21, 2017
* First iteration of the Navigation UI
* Optimized Navigation features which were causing slowdowns on long steps - [219](https://github.com/mapbox/mapbox-navigation-android/pull/219)
* Only decode step geometry when needed - [215](https://github.com/mapbox/mapbox-navigation-android/pull/215)
* Introduced metrics
* Cleaned up code and fixed several bugs

### v0.5.0 - August 30, 2017
* use followonstep inside routeprogress for instruction - [#188](https://github.com/mapbox/mapbox-navigation-android/pull/188)
* Persistent notification [#177](https://github.com/mapbox/mapbox-navigation-android/pull/177)
* Fixes crash occurring ocasionally at end of route - [#175](https://github.com/mapbox/mapbox-navigation-android/pull/175)
* Cleaned up RouteProgress object to use AutoValue builders - [#164](https://github.com/mapbox/mapbox-navigation-android/pull/164)
* Run calculations and cleaned up `MapboxNavigation` class - [#151](https://github.com/mapbox/mapbox-navigation-android/pull/151)

### v0.4.0 - August 1, 2017
* Add new alert level concept called, milestones [#84](https://github.com/mapbox/mapbox-navigation-android/pull/84)
* Multiple way point support added [#76](https://github.com/mapbox/mapbox-navigation-android/pull/76)
* Support for congestion along the route [#106](https://github.com/mapbox/mapbox-navigation-android/pull/106)
* Default Milestones and text instructions [#98](https://github.com/mapbox/mapbox-navigation-android/pull/98) and []()
* Several improvements and bug fixes for snap to route logic [#97](https://github.com/mapbox/mapbox-navigation-android/pull/97)
* Only update routeProgress when the user has a speed greater than 0 [#118](https://github.com/mapbox/mapbox-navigation-android/pull/118)
* Add radius to directions route request [#119](https://github.com/mapbox/mapbox-navigation-android/pull/119)
* Remove RouteUtils class [#127](https://github.com/mapbox/mapbox-navigation-android/pull/127)
* Remove hardcoded constant for seconds till reroute [#121](https://github.com/mapbox/mapbox-navigation-android/pull/121)
* Adds support for creating custom instructions for Milestones [#122](https://github.com/mapbox/mapbox-navigation-android/pull/122)
* RouteProgressChange callback will attempt to get instantly invoked when starting if a locations present [#47](https://github.com/mapbox/mapbox-navigation-android/issues/47)
* Upgrade to MAS 2.2.0 [#153](https://github.com/mapbox/mapbox-navigation-android/pull/153)

### v0.3.1 - June 8, 2017
* Use AutoValue inside RouteProgress objects [#74](https://github.com/mapbox/mapbox-navigation-android/pull/74)
* Directly use direction distance measurements instead of calculating them. [#125](https://github.com/mapbox/mapbox-navigation-android/pull/125)

### v0.3 - June 5, 2017
* Support for [other direction profiles](https://github.com/mapbox/mapbox-navigation-android/pull/63) (cycling and walking) added.
* Fixed [issue with step and leg indexes](https://github.com/mapbox/mapbox-navigation-android/pull/52) not getting restarted when reroute occurred.
* Resolved [issue with second navigation session](https://github.com/mapbox/mapbox-navigation-android/issues/68) not kicking off service again (preventing listeners getting invoked).
* [Added missing MapboxNavigationOptions getter](https://github.com/mapbox/mapbox-navigation-android/pull/62) inside the MapboxNavigation class.

### v0.2 - May 15, 2017

* [`MapboxNavigationOptions`](https://github.com/mapbox/mapbox-navigation-android/blob/master/navigation/libandroid-navigation/src/main/java/com/mapbox/services/android/navigation/v5/MapboxNavigationOptions.java) added allowing for setting navigation variables.
* Fixed issue with Alert Levels not happening at correct timing
* Split `RouteProgress` to [include leg and step progress](https://github.com/mapbox/mapbox-navigation-android/issues/20) classes.
* [Reroute logic refactored.](https://github.com/mapbox/mapbox-navigation-android/pull/30)

### v0.1 - April 20, 2017

* Initial release as a standalone package.<|MERGE_RESOLUTION|>--- conflicted
+++ resolved
@@ -2,16 +2,11 @@
 
 Mapbox welcomes participation and contributions from everyone.
 
-<<<<<<< HEAD
 ### v0.7.1 - TBD
 * Expanded the width of route lines when zoomed out
 * Added support for displaying alternative routes on map
 
-
-### v0.7.0 - TBD
-=======
 ### v0.7.0 - November 13, 2017
->>>>>>> 78521c22
 
 * Updated to Mapbox Java 3.0 [#373](https://github.com/mapbox/mapbox-navigation-android/pull/373)
 * Update InstructionView with secondary TextView [#404](https://github.com/mapbox/mapbox-navigation-android/pull/404)
