## Changelog for the Mapbox Navigation SDK for Android

Mapbox welcomes participation and contributions from everyone.

<<<<<<< HEAD
### v0.6.3 -October 17, 2017

* significant reroute metric fixes [#348](https://github.com/mapbox/mapbox-navigation-android/pull/348)
* Avoid index out of bounds when drawing route line traffic [#384](https://github.com/mapbox/mapbox-navigation-android/pull/384)
=======
### v0.7.0 - TBD

* Updated to Mapbox Java 3.0 [#373](https://github.com/mapbox/mapbox-navigation-android/pull/373) 

### v0.6.2 - October 7, 2017
>>>>>>> 583523c0

### v0.6.2 - October 7, 2017
 
* Fixed an issue with the Location Engine not being activated correctly inside the Navigation-UI lib [#321](https://github.com/mapbox/mapbox-navigation-android/pull/321)
* Fixed bottom sheet not getting placed correctly when the device is rotated [#320](https://github.com/mapbox/mapbox-navigation-android/pull/320)
* Fixed missing reroute UI when a navigation session reroute occurs [#319](https://github.com/mapbox/mapbox-navigation-android/pull/319)
* Added logic to detect if the user did a u-turn which would require a reroute [#312](https://github.com/mapbox/mapbox-navigation-android/pull/312)
* Revert snap to route logic creating a new Location object which was causing location updates to occasionally get stuck at a maneuver point [#308](https://github.com/mapbox/mapbox-navigation-android/pull/308)
* Restructured the project so the studio projects opened from the root folder rather than having it nested inside the `navigation` folder [#302](https://github.com/mapbox/mapbox-navigation-android/pull/302)
* Notifications fixed for Android Oreo [#298](https://github.com/mapbox/mapbox-navigation-android/pull/298)
* OSRM-text-instructions removed [#288](https://github.com/mapbox/mapbox-navigation-android/pull/288)
* General code cleanup [#287](https://github.com/mapbox/mapbox-navigation-android/pull/287)
* Day and night mode and theme switching functionality added inside the Navigation-UI library [#286](https://github.com/mapbox/mapbox-navigation-android/pull/286)
* Metric reroute added - [#296](https://github.com/mapbox/mapbox-navigation-android/pull/296)

### v0.6.1 - September 28, 2017
* Telemetry Updates

### v0.6.0 - September 21, 2017
* First iteration of the Navigation UI
* Optimized Navigation features which were causing slowdowns on long steps - [219](https://github.com/mapbox/mapbox-navigation-android/pull/219)
* Only decode step geometry when needed - [215](https://github.com/mapbox/mapbox-navigation-android/pull/215)
* Introduced metrics
* Cleaned up code and fixed several bugs

### v0.5.0 - August 30, 2017
* use followonstep inside routeprogress for instruction - [#188](https://github.com/mapbox/mapbox-navigation-android/pull/188)
* Persistent notification [#177](https://github.com/mapbox/mapbox-navigation-android/pull/177)
* Fixes crash occurring ocasionally at end of route - [#175](https://github.com/mapbox/mapbox-navigation-android/pull/175)
* Cleaned up RouteProgress object to use AutoValue builders - [#164](https://github.com/mapbox/mapbox-navigation-android/pull/164)
* Run calculations and cleaned up `MapboxNavigation` class - [#151](https://github.com/mapbox/mapbox-navigation-android/pull/151)

### v0.4.0 - August 1, 2017
* Add new alert level concept called, milestones [#84](https://github.com/mapbox/mapbox-navigation-android/pull/84)
* Multiple way point support added [#76](https://github.com/mapbox/mapbox-navigation-android/pull/76)
* Support for congestion along the route [#106](https://github.com/mapbox/mapbox-navigation-android/pull/106)
* Default Milestones and text instructions [#98](https://github.com/mapbox/mapbox-navigation-android/pull/98) and []()
* Several improvements and bug fixes for snap to route logic [#97](https://github.com/mapbox/mapbox-navigation-android/pull/97)
* Only update routeProgress when the user has a speed greater than 0 [#118](https://github.com/mapbox/mapbox-navigation-android/pull/118)
* Add radius to directions route request [#119](https://github.com/mapbox/mapbox-navigation-android/pull/119)
* Remove RouteUtils class [#127](https://github.com/mapbox/mapbox-navigation-android/pull/127)
* Remove hardcoded constant for seconds till reroute [#121](https://github.com/mapbox/mapbox-navigation-android/pull/121)
* Adds support for creating custom instructions for Milestones [#122](https://github.com/mapbox/mapbox-navigation-android/pull/122)
* RouteProgressChange callback will attempt to get instantly invoked when starting if a locations present [#47](https://github.com/mapbox/mapbox-navigation-android/issues/47)
* Upgrade to MAS 2.2.0 [#153](https://github.com/mapbox/mapbox-navigation-android/pull/153)

### v0.3.1 - June 8, 2017
* Use AutoValue inside RouteProgress objects [#74](https://github.com/mapbox/mapbox-navigation-android/pull/74)
* Directly use direction distance measurements instead of calculating them. [#125](https://github.com/mapbox/mapbox-navigation-android/pull/125)

### v0.3 - June 5, 2017
* Support for [other direction profiles](https://github.com/mapbox/mapbox-navigation-android/pull/63) (cycling and walking) added.
* Fixed [issue with step and leg indexes](https://github.com/mapbox/mapbox-navigation-android/pull/52) not getting restarted when reroute occurred.
* Resolved [issue with second navigation session](https://github.com/mapbox/mapbox-navigation-android/issues/68) not kicking off service again (preventing listeners getting invoked).
* [Added missing MapboxNavigationOptions getter](https://github.com/mapbox/mapbox-navigation-android/pull/62) inside the MapboxNavigation class.

### v0.2 - May 15, 2017

* [`MapboxNavigationOptions`](https://github.com/mapbox/mapbox-navigation-android/blob/master/navigation/libandroid-navigation/src/main/java/com/mapbox/services/android/navigation/v5/MapboxNavigationOptions.java) added allowing for setting navigation variables.
* Fixed issue with Alert Levels not happening at correct timing
* Split `RouteProgress` to [include leg and step progress](https://github.com/mapbox/mapbox-navigation-android/issues/20) classes.
* [Reroute logic refactored.](https://github.com/mapbox/mapbox-navigation-android/pull/30)

### v0.1 - April 20, 2017

* Initial release as a standalone package.<|MERGE_RESOLUTION|>--- conflicted
+++ resolved
@@ -2,18 +2,14 @@
 
 Mapbox welcomes participation and contributions from everyone.
 
-<<<<<<< HEAD
-### v0.6.3 -October 17, 2017
+### v0.7.0 - TBD
+
+* Updated to Mapbox Java 3.0 [#373](https://github.com/mapbox/mapbox-navigation-android/pull/373)
+
+### v0.6.3 -October 18, 2017
 
 * significant reroute metric fixes [#348](https://github.com/mapbox/mapbox-navigation-android/pull/348)
-* Avoid index out of bounds when drawing route line traffic [#384](https://github.com/mapbox/mapbox-navigation-android/pull/384)
-=======
-### v0.7.0 - TBD
-
-* Updated to Mapbox Java 3.0 [#373](https://github.com/mapbox/mapbox-navigation-android/pull/373) 
-
-### v0.6.2 - October 7, 2017
->>>>>>> 583523c0
+* Avoid index out of bounds when drawing route line traffic [#384](https://github.com/mapbox/mapbox-navigation-android/pull/384) 
 
 ### v0.6.2 - October 7, 2017
  
