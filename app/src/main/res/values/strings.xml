--- conflicted
+++ resolved
@@ -10,12 +10,9 @@
     <string name="title_offline_reroute">Offline Reroute</string>
     <string name="description_offline_reroute">Test the offline reroute function inside the navigation SDK</string>
 
-<<<<<<< HEAD
-=======
     <string name="title_offline_region_download">Offline region download</string>
     <string name="description_offline_region_download">Download offline routing tiles</string>
 
->>>>>>> e57085b3
     <string name="title_reroute">Reroute</string>
     <string name="description_reroute">Test the reroute function inside the navigation SDK</string>
 
