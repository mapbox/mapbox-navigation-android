--- conflicted
+++ resolved
@@ -32,7 +32,6 @@
 import com.mapbox.mapboxsdk.plugins.locationlayer.LocationLayerPlugin;
 import com.mapbox.services.Constants;
 import com.mapbox.services.android.navigation.testapp.R;
-import com.mapbox.services.android.navigation.v5.navigation.NavigationUnitType;
 import com.mapbox.services.android.navigation.ui.v5.NavigationLauncher;
 import com.mapbox.services.android.navigation.ui.v5.NavigationViewOptions;
 import com.mapbox.services.android.navigation.ui.v5.route.NavigationMapRoute;
@@ -262,27 +261,15 @@
   }
 
   private void launchNavigationWithRoute() {
-<<<<<<< HEAD
-    NavigationViewOptions options = NavigationViewOptions.builder()
-      .shouldSimulateRoute(shouldSimulateRoute)
-      .build();
-    if (route != null) {
-      NavigationLauncher.startNavigation(this, route, options);
-=======
     NavigationViewOptions.Builder optionsBuilder = NavigationViewOptions.builder()
-      .unitType(NavigationUnitType.TYPE_IMPERIAL)
       .shouldSimulateRoute(shouldSimulateRoute);
     if (route != null) {
       optionsBuilder.directionsRoute(route);
-      NavigationLauncher.startNavigation(this, optionsBuilder.build());
->>>>>>> 8302d3e4
-    }
+      NavigationLauncher.startNavigation(this, optionsBuilder.build());}
   }
 
   private boolean validRouteResponse(Response<DirectionsResponse> response) {
-    return response.body() != null
-      && response.body().routes() != null
-      && response.body().routes().size() > 0;
+    return response.body() != null && response.body().routes().size() > 0;
   }
 
   private void hideLoading() {
