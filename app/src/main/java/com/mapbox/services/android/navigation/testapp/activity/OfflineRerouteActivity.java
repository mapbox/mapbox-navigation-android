package com.mapbox.services.android.navigation.testapp.activity;

import android.annotation.SuppressLint;
import android.graphics.Color;
import android.location.Location;
import android.os.Bundle;
import android.os.Environment;
import android.support.annotation.NonNull;
import android.support.design.widget.Snackbar;
import android.support.v7.app.AppCompatActivity;
import android.view.View;
import android.widget.Toast;

import com.mapbox.android.core.location.LocationEngineListener;
import com.mapbox.api.directions.v5.models.DirectionsRoute;
import com.mapbox.api.routetiles.v1.versions.models.RouteTileVersionsResponse;
import com.mapbox.core.constants.Constants;
import com.mapbox.geojson.LineString;
import com.mapbox.geojson.Point;
import com.mapbox.mapboxsdk.Mapbox;
import com.mapbox.mapboxsdk.annotations.MarkerOptions;
import com.mapbox.mapboxsdk.annotations.Polyline;
import com.mapbox.mapboxsdk.annotations.PolylineOptions;
import com.mapbox.mapboxsdk.camera.CameraPosition;
import com.mapbox.mapboxsdk.camera.CameraUpdateFactory;
import com.mapbox.mapboxsdk.geometry.LatLng;
import com.mapbox.mapboxsdk.location.LocationComponent;
import com.mapbox.mapboxsdk.location.modes.RenderMode;
import com.mapbox.mapboxsdk.maps.MapView;
import com.mapbox.mapboxsdk.maps.MapboxMap;
import com.mapbox.mapboxsdk.maps.OnMapReadyCallback;
import com.mapbox.services.android.navigation.testapp.R;
import com.mapbox.services.android.navigation.ui.v5.instruction.InstructionView;
import com.mapbox.services.android.navigation.v5.location.replay.ReplayRouteLocationEngine;
import com.mapbox.services.android.navigation.v5.milestone.Milestone;
import com.mapbox.services.android.navigation.v5.milestone.MilestoneEventListener;
import com.mapbox.services.android.navigation.v5.milestone.VoiceInstructionMilestone;
import com.mapbox.services.android.navigation.v5.navigation.MapboxNavigation;
import com.mapbox.services.android.navigation.v5.navigation.MapboxNavigationOptions;
<<<<<<< HEAD
import com.mapbox.services.android.navigation.v5.navigation.MapboxOfflineNavigation;
=======
import com.mapbox.services.android.navigation.v5.navigation.MapboxOfflineRouter;
>>>>>>> 045708fb
import com.mapbox.services.android.navigation.v5.navigation.NavigationEventListener;
import com.mapbox.services.android.navigation.v5.navigation.NavigationRoute;
import com.mapbox.services.android.navigation.v5.navigation.OfflineCriteria;
import com.mapbox.services.android.navigation.v5.navigation.OfflineRoute;
import com.mapbox.services.android.navigation.v5.navigation.OfflineTileVersions;
import com.mapbox.services.android.navigation.v5.offroute.OffRouteListener;
import com.mapbox.services.android.navigation.v5.routeprogress.ProgressChangeListener;
import com.mapbox.services.android.navigation.v5.routeprogress.RouteProgress;

import java.io.File;
import java.util.ArrayList;
import java.util.List;

import butterknife.BindView;
import butterknife.ButterKnife;
import retrofit2.Call;
import retrofit2.Callback;
import retrofit2.Response;
import timber.log.Timber;

public class OfflineRerouteActivity extends AppCompatActivity implements OnMapReadyCallback, LocationEngineListener,
  MapboxMap.OnMapClickListener, NavigationEventListener, OffRouteListener,
  ProgressChangeListener, MilestoneEventListener {

  @BindView(R.id.mapView)
  MapView mapView;
  @BindView(android.R.id.content)
  View contentLayout;
  @BindView(R.id.instructionView)
  InstructionView instructionView;

  private Point origin = Point.fromLngLat(-3.714873, 40.397389);
  private Point destination = Point.fromLngLat(-3.712331, 40.401686);
  private Polyline polyline;

  private ReplayRouteLocationEngine mockLocationEngine;
  private MapboxNavigation navigation;
<<<<<<< HEAD
  private MapboxOfflineNavigation offlineNavigation;
=======
  private MapboxOfflineRouter offlineRouting;
>>>>>>> 045708fb
  private MapboxMap mapboxMap;
  private boolean running;
  private boolean tracking;
  private DirectionsRoute route;
  private Point newDestination;

  @Override
  protected void onCreate(Bundle savedInstanceState) {
    setTheme(R.style.NavigationViewLight);
    super.onCreate(savedInstanceState);
    setContentView(R.layout.activity_reroute);
    ButterKnife.bind(this);

    mapView.onCreate(savedInstanceState);

    // Initialize MapboxNavigation and add listeners
    MapboxNavigationOptions options = MapboxNavigationOptions.builder().isDebugLoggingEnabled(true).build();
    navigation = new MapboxNavigation(getApplicationContext(), Mapbox.getAccessToken(), options);
    navigation.addNavigationEventListener(this);
    navigation.addMilestoneEventListener(this);

    mapView.getMapAsync(this);
  }

  @Override
  public void onResume() {
    super.onResume();
    mapView.onResume();
  }

  @Override
  protected void onStart() {
    super.onStart();
    mapView.onStart();
  }

  @Override
  protected void onSaveInstanceState(Bundle outState) {
    super.onSaveInstanceState(outState);
    mapView.onSaveInstanceState(outState);
  }

  @Override
  protected void onStop() {
    super.onStop();
    mapView.onStop();
  }

  @Override
  public void onPause() {
    super.onPause();
    mapView.onPause();
  }

  @Override
  public void onLowMemory() {
    super.onLowMemory();
    mapView.onLowMemory();
  }

  @Override
  protected void onDestroy() {
    super.onDestroy();
    mapView.onDestroy();
    shutdownLocationEngine();
    shutdownNavigation();
  }

  @SuppressLint("MissingPermission")
  @Override
  public void onMapReady(MapboxMap mapboxMap) {
    this.mapboxMap = mapboxMap;
    mapboxMap.addOnMapClickListener(this);
<<<<<<< HEAD
    offlineNavigation = new MapboxOfflineNavigation();
=======
    offlineRouting = new MapboxOfflineRouter();
>>>>>>> 045708fb

    LocationComponent locationComponent = mapboxMap.getLocationComponent();
    locationComponent.activateLocationComponent(this);
    locationComponent.setLocationComponentEnabled(true);
    locationComponent.setRenderMode(RenderMode.GPS);

    // Setup the mockLocationEngine
    mockLocationEngine = new ReplayRouteLocationEngine();
    mockLocationEngine.addLocationEngineListener(this);
    navigation.setLocationEngine(mockLocationEngine);

    findRoute();
  }

  @Override
  public void onConnected() {
    // No-op - mock automatically begins pushing updates
  }

  @Override
  public void onLocationChanged(Location location) {
    if (!tracking) {
      mapboxMap.getLocationComponent().forceLocationUpdate(location);
    }
  }

  @Override
  public void onMapClick(@NonNull LatLng point) {
    if (!running || mapboxMap == null) {
      return;
    }

    mapboxMap.addMarker(new MarkerOptions().position(point));
    mapboxMap.removeOnMapClickListener(this);

    newDestination = Point.fromLngLat(point.getLongitude(), point.getLatitude());
    mockLocationEngine.moveTo(newDestination);
    destination = Point.fromLngLat(point.getLongitude(), point.getLatitude());
    tracking = false;
  }

  @Override
  public void onRunning(boolean running) {
    this.running = running;
    if (running) {
      navigation.addOffRouteListener(this);
      navigation.addProgressChangeListener(this);
    }
  }

  @Override
  public void userOffRoute(Location location) {
    Snackbar.make(contentLayout, "User Off Route", Snackbar.LENGTH_SHORT).show();
    mapboxMap.addMarker(new MarkerOptions().position(new LatLng(location.getLatitude(), location.getLongitude())));
    Point newOrigin = Point.fromLngLat(location.getLongitude(), location.getLatitude());
    OfflineRoute offlineRoute = obtainOfflineRoute(newOrigin, newDestination);
<<<<<<< HEAD
    offlineNavigation.findOfflineRoute(offlineRoute, result -> handleNewRoute(route));
=======
    offlineRouting.findOfflineRoute(offlineRoute, result -> handleNewRoute(result));
>>>>>>> 045708fb
  }

  @Override
  public void onProgressChange(Location location, RouteProgress routeProgress) {
    if (tracking) {
      mapboxMap.getLocationComponent().forceLocationUpdate(location);
      animateCameraFor(location);
    }
    instructionView.updateDistanceWith(routeProgress);
  }

  @Override
  public void onMilestoneEvent(RouteProgress routeProgress, String instruction, Milestone milestone) {
    if (milestone instanceof VoiceInstructionMilestone) {
      Snackbar.make(contentLayout, instruction, Snackbar.LENGTH_SHORT).show();
    }
    instructionView.updateBannerInstructionsWith(milestone);
    Timber.d("onMilestoneEvent - Current Instruction: " + instruction);
  }

  private OfflineRoute obtainOfflineRoute(Point origin, Point destination) {
    NavigationRoute.Builder onlineRouteBuilder = NavigationRoute.builder(this)
      .origin(origin)
      .destination(destination)
      .accessToken(Mapbox.getAccessToken());
    OfflineRoute offlineRoute = OfflineRoute.builder(onlineRouteBuilder)
      .bicycleType(OfflineCriteria.MOUNTAIN).build();
    return offlineRoute;
  }

  private void handleNewRoute(DirectionsRoute route) {
    this.route = route;

    if (!checkRoute()) {
      return;
    }
    drawRoute(route);
    resetLocationEngine(route);
    startNavigation(route);
  }

  private boolean checkRoute() {
    if (route != null) {
      Snackbar.make(contentLayout, "Offline route found", Snackbar.LENGTH_SHORT).show();
      return true;
    } else {
      Snackbar.make(contentLayout, "Offline route not found", Snackbar.LENGTH_SHORT).show();
      return false;
    }
  }

  private void drawRoute(DirectionsRoute route) {
    List<LatLng> points = new ArrayList<>();
    List<Point> coords = LineString.fromPolyline(route.geometry(), Constants.PRECISION_6).coordinates();

    for (Point point : coords) {
      points.add(new LatLng(point.latitude(), point.longitude()));
    }

    if (!points.isEmpty()) {
      if (polyline != null) {
        mapboxMap.removePolyline(polyline);
      }
      polyline = mapboxMap.addPolyline(new PolylineOptions()
        .addAll(points)
        .color(Color.parseColor(getString(R.string.blue)))
        .width(5));
    }
  }

  private void resetLocationEngine(DirectionsRoute directionsRoute) {
    mockLocationEngine.deactivate();
    mockLocationEngine.assign(directionsRoute);
  }

  private void startNavigation(DirectionsRoute route) {
    navigation.startNavigation(route);
    mapboxMap.addOnMapClickListener(this);
    tracking = true;
  }

  private void findRoute() {
    getVersionsAndRoute();
  }

<<<<<<< HEAD
  private void getVersionsAndRoute() {
    OfflineTileVersions versions = new OfflineTileVersions(Mapbox.getAccessToken());

    versions.getRouteTileVersions(new Callback<RouteTileVersionsResponse>() {
      @Override
      public void onResponse(Call<RouteTileVersionsResponse> call, Response<RouteTileVersionsResponse> response) {
        String version = response.body().availableVersions().get(0);
        String tilesDirPath = obtainOfflineDirectoryFor("tiles", version);
        Timber.d("Tiles directory path: %s", tilesDirPath);

        offlineNavigation.initializeOfflineData(tilesDirPath, () -> {
          OfflineRoute offlineRoute = obtainOfflineRoute(origin, destination);
          offlineNavigation.findOfflineRoute(offlineRoute, result -> handleNewRoute(route));
          handleNewRoute(route);
        });
      }

      @Override
      public void onFailure(Call call, Throwable throwable) {
        Toast.makeText(getApplicationContext(), "Unable to get versions", Toast.LENGTH_LONG).show();
      }
=======
    offlineRouting.initializeOfflineData(tilesDirPath, () -> {
      OfflineRoute offlineRoute = obtainOfflineRoute(origin, destination);
      offlineRouting.findOfflineRoute(offlineRoute, result -> handleNewRoute(result));
>>>>>>> 045708fb
    });
  }

  private String obtainOfflineDirectoryFor(String fileName, String version) {
    File offline = Environment.getExternalStoragePublicDirectory("Offline");
    if (!offline.exists()) {
      Timber.d("Offline directory does not exist");
    }
    File file = new File(offline, fileName + File.separator + version);
    return file.getAbsolutePath();
  }

  private void animateCameraFor(Location location) {
    CameraPosition cameraPosition = new CameraPosition.Builder()
      .zoom(15)
      .target(new LatLng(location.getLatitude(), location.getLongitude()))
      .bearing(location.getBearing())
      .build();
    mapboxMap.animateCamera(CameraUpdateFactory.newCameraPosition(cameraPosition), 2000);
  }

  private void shutdownLocationEngine() {
    if (mockLocationEngine != null) {
      mockLocationEngine.removeLocationEngineListener(this);
      mockLocationEngine.removeLocationUpdates();
      mockLocationEngine.deactivate();
    }
  }

  private void shutdownNavigation() {
    if (navigation != null) {
      navigation.removeNavigationEventListener(this);
      navigation.removeProgressChangeListener(this);
      navigation.onDestroy();
    }
  }
}<|MERGE_RESOLUTION|>--- conflicted
+++ resolved
@@ -37,11 +37,7 @@
 import com.mapbox.services.android.navigation.v5.milestone.VoiceInstructionMilestone;
 import com.mapbox.services.android.navigation.v5.navigation.MapboxNavigation;
 import com.mapbox.services.android.navigation.v5.navigation.MapboxNavigationOptions;
-<<<<<<< HEAD
-import com.mapbox.services.android.navigation.v5.navigation.MapboxOfflineNavigation;
-=======
 import com.mapbox.services.android.navigation.v5.navigation.MapboxOfflineRouter;
->>>>>>> 045708fb
 import com.mapbox.services.android.navigation.v5.navigation.NavigationEventListener;
 import com.mapbox.services.android.navigation.v5.navigation.NavigationRoute;
 import com.mapbox.services.android.navigation.v5.navigation.OfflineCriteria;
@@ -79,11 +75,7 @@
 
   private ReplayRouteLocationEngine mockLocationEngine;
   private MapboxNavigation navigation;
-<<<<<<< HEAD
-  private MapboxOfflineNavigation offlineNavigation;
-=======
   private MapboxOfflineRouter offlineRouting;
->>>>>>> 045708fb
   private MapboxMap mapboxMap;
   private boolean running;
   private boolean tracking;
@@ -157,11 +149,7 @@
   public void onMapReady(MapboxMap mapboxMap) {
     this.mapboxMap = mapboxMap;
     mapboxMap.addOnMapClickListener(this);
-<<<<<<< HEAD
-    offlineNavigation = new MapboxOfflineNavigation();
-=======
     offlineRouting = new MapboxOfflineRouter();
->>>>>>> 045708fb
 
     LocationComponent locationComponent = mapboxMap.getLocationComponent();
     locationComponent.activateLocationComponent(this);
@@ -218,11 +206,7 @@
     mapboxMap.addMarker(new MarkerOptions().position(new LatLng(location.getLatitude(), location.getLongitude())));
     Point newOrigin = Point.fromLngLat(location.getLongitude(), location.getLatitude());
     OfflineRoute offlineRoute = obtainOfflineRoute(newOrigin, newDestination);
-<<<<<<< HEAD
-    offlineNavigation.findOfflineRoute(offlineRoute, result -> handleNewRoute(route));
-=======
     offlineRouting.findOfflineRoute(offlineRoute, result -> handleNewRoute(result));
->>>>>>> 045708fb
   }
 
   @Override
@@ -308,7 +292,6 @@
     getVersionsAndRoute();
   }
 
-<<<<<<< HEAD
   private void getVersionsAndRoute() {
     OfflineTileVersions versions = new OfflineTileVersions(Mapbox.getAccessToken());
 
@@ -319,9 +302,10 @@
         String tilesDirPath = obtainOfflineDirectoryFor("tiles", version);
         Timber.d("Tiles directory path: %s", tilesDirPath);
 
-        offlineNavigation.initializeOfflineData(tilesDirPath, () -> {
+        offlineRouting.initializeOfflineData(tilesDirPath, () -> {
           OfflineRoute offlineRoute = obtainOfflineRoute(origin, destination);
-          offlineNavigation.findOfflineRoute(offlineRoute, result -> handleNewRoute(route));
+          offlineRouting.findOfflineRoute(offlineRoute, result -> handleNewRoute(result));
+
           handleNewRoute(route);
         });
       }
@@ -330,11 +314,6 @@
       public void onFailure(Call call, Throwable throwable) {
         Toast.makeText(getApplicationContext(), "Unable to get versions", Toast.LENGTH_LONG).show();
       }
-=======
-    offlineRouting.initializeOfflineData(tilesDirPath, () -> {
-      OfflineRoute offlineRoute = obtainOfflineRoute(origin, destination);
-      offlineRouting.findOfflineRoute(offlineRoute, result -> handleNewRoute(result));
->>>>>>> 045708fb
     });
   }
 
