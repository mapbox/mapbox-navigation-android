--- conflicted
+++ resolved
@@ -27,17 +27,6 @@
         </activity>
 
         <activity android:name=".MainActivity">
-<<<<<<< HEAD
-            <meta-data
-                android:name="android.support.PARENT_ACTIVITY"
-                android:value=".NavigationSettingsActivity"/>
-        </activity>
-
-        <activity
-            android:name=".activity.MockNavigationActivity"
-            android:label="@string/title_mock_navigation">
-=======
->>>>>>> 39845722
             <meta-data
                 android:name="android.support.PARENT_ACTIVITY"
                 android:value=".NavigationSettingsActivity"/>
