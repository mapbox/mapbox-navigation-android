package com.mapbox.services.android.navigation.ui.v5;

import android.support.design.widget.BottomSheetBehavior;

import com.mapbox.directions.v5.models.DirectionsRoute;
import com.mapbox.geojson.Point;

class NavigationPresenter {

  private NavigationContract.View view;

  NavigationPresenter(NavigationContract.View view) {
    this.view = view;
  }

  void onMuteClick(boolean isMuted) {
    view.setMuted(isMuted);
  }

  void onRecenterClick() {
    view.setSummaryBehaviorHideable(false);
    view.setSummaryBehaviorState(BottomSheetBehavior.STATE_EXPANDED);
    view.resetCameraPosition();
    view.hideRecenterBtn();
  }

  void onCancelBtnClick() {
    view.finishNavigationView();
  }

  void onMapScroll() {
    view.setSummaryBehaviorHideable(true);
    view.setSummaryBehaviorState(BottomSheetBehavior.STATE_HIDDEN);
    view.setCameraTrackingEnabled(false);
  }

  void onSummaryBottomSheetHidden() {
    view.showRecenterBtn();
  }

  void onRouteUpdate(DirectionsRoute directionsRoute) {
    view.drawRoute(directionsRoute);
  }

  void onDestinationUpdate(Point point) {
    view.addMarker(point);
  }
<<<<<<< HEAD

  void onNavigationRunning() {
    view.showInstructionView();
  }

  void onFeedbackClick() {
    view.showFeedbackBottomSheet();
  }
=======
>>>>>>> 884af213
}<|MERGE_RESOLUTION|>--- conflicted
+++ resolved
@@ -45,15 +45,8 @@
   void onDestinationUpdate(Point point) {
     view.addMarker(point);
   }
-<<<<<<< HEAD
-
-  void onNavigationRunning() {
-    view.showInstructionView();
-  }
 
   void onFeedbackClick() {
     view.showFeedbackBottomSheet();
   }
-=======
->>>>>>> 884af213
 }