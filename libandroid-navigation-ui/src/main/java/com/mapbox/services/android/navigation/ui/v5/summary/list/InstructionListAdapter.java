package com.mapbox.services.android.navigation.ui.v5.summary.list;

import android.support.v7.widget.RecyclerView;
import android.text.TextUtils;
import android.view.LayoutInflater;
import android.view.View;
import android.view.ViewGroup;

import com.mapbox.directions.v5.models.LegStep;
import com.mapbox.directions.v5.models.RouteLeg;
import com.mapbox.services.android.navigation.ui.v5.R;
import com.mapbox.services.android.navigation.ui.v5.instruction.TextInstruction;
import com.mapbox.services.android.navigation.v5.navigation.NavigationConstants;
import com.mapbox.services.android.navigation.v5.routeprogress.RouteProgress;
import com.mapbox.services.android.navigation.v5.utils.DistanceUtils;

import java.text.DecimalFormat;
import java.util.ArrayList;
import java.util.List;

public class InstructionListAdapter extends RecyclerView.Adapter<InstructionViewHolder> {

<<<<<<< HEAD
=======
public class InstructionListAdapter extends RecyclerView.Adapter<DirectionViewHolder> {

>>>>>>> 124c8046
  private List<LegStep> stepList;
  private DecimalFormat decimalFormat;

  private RouteLeg currentLeg;
  private LegStep currentStep;
  private LegStep currentUpcomingStep;

  public InstructionListAdapter() {
    stepList = new ArrayList<>();
    decimalFormat = new DecimalFormat(NavigationConstants.DECIMAL_FORMAT);
  }

  @Override
  public InstructionViewHolder onCreateViewHolder(ViewGroup parent, int viewType) {
    View view = LayoutInflater.from(parent.getContext())
      .inflate(R.layout.instruction_viewholder_layout, parent, false);
    return new InstructionViewHolder(view);
  }

  @Override
<<<<<<< HEAD
  public void onBindViewHolder(InstructionViewHolder holder, int position) {
    if (stepList.get(position) != null) {
      LegStep step = stepList.get(position);
      TextInstruction textInstruction = new TextInstruction(step);
=======
  public void onBindViewHolder(DirectionViewHolder holder, int position) {
    if (stepList.get(position) != null) {
      TextInstruction textInstruction = new TextInstruction(stepList.get(position));
>>>>>>> 124c8046
      updatePrimaryText(holder, textInstruction.getPrimaryText());
      updateSecondaryText(holder, textInstruction.getSecondaryText());
      updateManeuverView(holder, step);
      holder.stepDistanceText.setText(DistanceUtils
        .distanceFormatterBold(textInstruction.getStepDistance(), decimalFormat));
    }
  }

  @Override
  public int getItemCount() {
    return stepList.size();
  }

  public void updateSteps(RouteProgress routeProgress) {
    addLegSteps(routeProgress);
    updateStepList(routeProgress);
  }

  public void clear() {
    // Clear remaining stepList
    stepList.clear();
    notifyDataSetChanged();
  }

  private void updatePrimaryText(InstructionViewHolder holder, String primaryText) {
    holder.stepPrimaryText.setText(primaryText);
  }

  private void updateSecondaryText(InstructionViewHolder holder, String secondaryText) {
    if (!TextUtils.isEmpty(secondaryText)) {
      holder.stepPrimaryText.setMaxLines(1);
      holder.stepSecondaryText.setVisibility(View.VISIBLE);
      holder.stepSecondaryText.setText(secondaryText);
    } else {
      holder.stepPrimaryText.setMaxLines(2);
      holder.stepSecondaryText.setVisibility(View.GONE);
    }
  }

  private void updateManeuverView(InstructionViewHolder holder, LegStep step) {
    if (step.maneuver() != null) {
      holder.maneuverView.setManeuverModifier(step.maneuver().modifier());
      holder.maneuverView.setManeuverType(step.maneuver().type());
    }
  }

  private void addLegSteps(RouteProgress routeProgress) {
    if ((newLeg(routeProgress) || stepList.size() == 0) && hasLegSteps(routeProgress)) {
      List<LegStep> steps = routeProgress.directionsRoute().legs().get(0).steps();
      stepList.clear();
      stepList.addAll(steps);
      notifyDataSetChanged();
    }
  }

  private void updateStepList(RouteProgress routeProgress) {
    if (newStep(routeProgress)) {
      removeCurrentStep();
      removeCurrentUpcomingStep();
    }
  }

  private void removeCurrentStep() {
    int currentStepPosition = stepList.indexOf(currentStep);
    if (currentStepPosition >= 0) {
      stepList.remove(currentStepPosition);
      notifyItemRemoved(currentStepPosition);
    }
  }

  private void removeCurrentUpcomingStep() {
    int currentUpcomingStepPosition = stepList.indexOf(currentUpcomingStep);
    if (currentUpcomingStepPosition >= 0) {
      stepList.remove(currentUpcomingStepPosition);
      notifyItemRemoved(currentUpcomingStepPosition);
    }
  }

  private boolean hasLegSteps(RouteProgress routeProgress) {
    return routeProgress.directionsRoute() != null
      && routeProgress.directionsRoute().legs() != null
      && routeProgress.directionsRoute().legs().size() > 0;
  }

  private boolean newLeg(RouteProgress routeProgress) {
    boolean newLeg = currentLeg == null || !currentLeg.equals(routeProgress.currentLeg());
    currentLeg = routeProgress.currentLeg();
    return newLeg;
  }

  private boolean newStep(RouteProgress routeProgress) {
    boolean newStep = currentStep == null || !currentStep.equals(routeProgress.currentLegProgress().stepIndex());
    currentStep = routeProgress.currentLegProgress().currentStep();
    currentUpcomingStep = routeProgress.currentLegProgress().upComingStep();
    return newStep;
  }
}<|MERGE_RESOLUTION|>--- conflicted
+++ resolved
@@ -20,11 +20,6 @@
 
 public class InstructionListAdapter extends RecyclerView.Adapter<InstructionViewHolder> {
 
-<<<<<<< HEAD
-=======
-public class InstructionListAdapter extends RecyclerView.Adapter<DirectionViewHolder> {
-
->>>>>>> 124c8046
   private List<LegStep> stepList;
   private DecimalFormat decimalFormat;
 
@@ -45,16 +40,10 @@
   }
 
   @Override
-<<<<<<< HEAD
   public void onBindViewHolder(InstructionViewHolder holder, int position) {
     if (stepList.get(position) != null) {
       LegStep step = stepList.get(position);
-      TextInstruction textInstruction = new TextInstruction(step);
-=======
-  public void onBindViewHolder(DirectionViewHolder holder, int position) {
-    if (stepList.get(position) != null) {
       TextInstruction textInstruction = new TextInstruction(stepList.get(position));
->>>>>>> 124c8046
       updatePrimaryText(holder, textInstruction.getPrimaryText());
       updateSecondaryText(holder, textInstruction.getSecondaryText());
       updateManeuverView(holder, step);
