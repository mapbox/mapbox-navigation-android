--- conflicted
+++ resolved
@@ -14,24 +14,15 @@
 import java.util.Arrays;
 import java.util.List;
 
-import static com.mapbox.services.android.navigation.v5.utils.ManeuverUtils.getManeuverResource;
-
 public class InstructionModel {
 
   private SpannableStringBuilder stepDistanceRemaining;
-<<<<<<< HEAD
-  private String textInstruction;
-  private String maneuverModifier;
-  private IntersectionLanes[] turnLanes;
   private LegStep step;
-=======
   private String primaryText;
   private String secondaryText;
-  private int maneuverImage;
   private String maneuverModifier;
   private List<IntersectionLanes> turnLanes;
   private boolean isUsingInstruction;
->>>>>>> c71c724b
 
   public InstructionModel(RouteProgress progress, DecimalFormat decimalFormat) {
     buildInstructionModel(progress, decimalFormat);
@@ -49,7 +40,9 @@
     return secondaryText;
   }
 
-  LegStep getStep() { return step; }
+  LegStep getStep() {
+    return step;
+  }
 
   String getManeuverModifier() {
     return maneuverModifier;
