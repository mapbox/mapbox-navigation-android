package com.mapbox.services.android.navigation.ui.v5;

import android.support.annotation.Nullable;
import android.support.design.widget.BottomSheetBehavior.BottomSheetCallback;

import com.google.auto.value.AutoValue;
import com.mapbox.api.directions.v5.DirectionsCriteria;
import com.mapbox.api.directions.v5.models.DirectionsRoute;
import com.mapbox.geojson.Point;
import com.mapbox.services.android.navigation.ui.v5.listeners.FeedbackListener;
import com.mapbox.services.android.navigation.ui.v5.listeners.NavigationListener;
import com.mapbox.services.android.navigation.ui.v5.listeners.RouteListener;
import com.mapbox.services.android.navigation.v5.milestone.MilestoneEventListener;
import com.mapbox.services.android.navigation.v5.navigation.MapboxNavigationOptions;
import com.mapbox.services.android.navigation.v5.routeprogress.ProgressChangeListener;

@AutoValue
<<<<<<< HEAD
public abstract class NavigationViewOptions {

  @Nullable
  public abstract DirectionsRoute directionsRoute();

  @Nullable
  public abstract String directionsProfile();

  @Nullable
  public abstract Point origin();

  @Nullable
  public abstract Point destination();
=======
public abstract class NavigationViewOptions extends NavigationOptions {
>>>>>>> c21e4442

  public abstract MapboxNavigationOptions navigationOptions();

  @Nullable
  public abstract FeedbackListener feedbackListener();

  @Nullable
  public abstract RouteListener routeListener();

  @Nullable
  public abstract NavigationListener navigationListener();

  @Nullable
  public abstract ProgressChangeListener progressChangeListener();

  @Nullable
  public abstract MilestoneEventListener milestoneEventListener();

  @Nullable
  public abstract BottomSheetCallback bottomSheetCallback();

  @AutoValue.Builder
  public abstract static class Builder {

    public abstract Builder directionsRoute(DirectionsRoute directionsRoute);

    public abstract Builder directionsProfile(@DirectionsCriteria.ProfileCriteria String directionsProfile);

    public abstract Builder origin(Point origin);

    public abstract Builder destination(Point destination);

<<<<<<< HEAD
    public abstract Builder navigationOptions(MapboxNavigationOptions navigationOptions);

    public abstract Builder shouldSimulateRoute(boolean shouldSimulateRoute);
=======
    public abstract Builder awsPoolId(String awsPoolId);
>>>>>>> c21e4442

    public abstract Builder lightThemeResId(Integer lightThemeResId);

    public abstract Builder darkThemeResId(Integer darkThemeResId);

    public abstract Builder shouldSimulateRoute(boolean shouldSimulateRoute);

    public abstract Builder navigationOptions(MapboxNavigationOptions navigationOptions);

    public abstract Builder feedbackListener(FeedbackListener feedbackListener);

    public abstract Builder routeListener(RouteListener routeListener);

    public abstract Builder navigationListener(NavigationListener navigationListener);

    public abstract Builder progressChangeListener(ProgressChangeListener progressChangeListener);

    public abstract Builder milestoneEventListener(MilestoneEventListener milestoneEventListener);

    public abstract Builder bottomSheetCallback(BottomSheetCallback bottomSheetCallback);

    public abstract NavigationViewOptions build();
  }

  public static Builder builder() {
    return new AutoValue_NavigationViewOptions.Builder()
      .navigationOptions(MapboxNavigationOptions.builder().build())
      .shouldSimulateRoute(false);
  }
}<|MERGE_RESOLUTION|>--- conflicted
+++ resolved
@@ -15,23 +15,7 @@
 import com.mapbox.services.android.navigation.v5.routeprogress.ProgressChangeListener;
 
 @AutoValue
-<<<<<<< HEAD
-public abstract class NavigationViewOptions {
-
-  @Nullable
-  public abstract DirectionsRoute directionsRoute();
-
-  @Nullable
-  public abstract String directionsProfile();
-
-  @Nullable
-  public abstract Point origin();
-
-  @Nullable
-  public abstract Point destination();
-=======
 public abstract class NavigationViewOptions extends NavigationOptions {
->>>>>>> c21e4442
 
   public abstract MapboxNavigationOptions navigationOptions();
 
@@ -64,14 +48,6 @@
 
     public abstract Builder destination(Point destination);
 
-<<<<<<< HEAD
-    public abstract Builder navigationOptions(MapboxNavigationOptions navigationOptions);
-
-    public abstract Builder shouldSimulateRoute(boolean shouldSimulateRoute);
-=======
-    public abstract Builder awsPoolId(String awsPoolId);
->>>>>>> c21e4442
-
     public abstract Builder lightThemeResId(Integer lightThemeResId);
 
     public abstract Builder darkThemeResId(Integer darkThemeResId);
