package com.mapbox.services.android.navigation.ui.v5;

import android.app.Activity;
import android.app.Fragment;
import android.arch.lifecycle.Lifecycle;
import android.arch.lifecycle.LifecycleObserver;
import android.arch.lifecycle.LifecycleOwner;
import android.arch.lifecycle.OnLifecycleEvent;
import android.arch.lifecycle.ViewModelProviders;
import android.content.Context;
import android.graphics.Bitmap;
import android.location.Location;
import android.os.Bundle;
import android.support.annotation.NonNull;
import android.support.annotation.Nullable;
import android.support.design.widget.BottomSheetBehavior;
import android.support.design.widget.CoordinatorLayout;
import android.support.v4.app.FragmentActivity;
import android.support.v7.app.AppCompatDelegate;
import android.util.AttributeSet;
import android.view.View;
import android.widget.ImageButton;
import android.widget.ImageView;

import com.mapbox.api.directions.v5.models.DirectionsRoute;
import com.mapbox.geojson.Point;
import com.mapbox.mapboxsdk.annotations.Marker;
import com.mapbox.mapboxsdk.annotations.MarkerOptions;
import com.mapbox.mapboxsdk.geometry.LatLng;
import com.mapbox.mapboxsdk.maps.MapView;
import com.mapbox.mapboxsdk.maps.MapboxMap;
import com.mapbox.mapboxsdk.maps.OnMapReadyCallback;
import com.mapbox.mapboxsdk.plugins.locationlayer.LocationLayerMode;
import com.mapbox.mapboxsdk.plugins.locationlayer.LocationLayerPlugin;
import com.mapbox.services.android.navigation.ui.v5.camera.NavigationCamera;
import com.mapbox.services.android.navigation.ui.v5.instruction.InstructionView;
import com.mapbox.services.android.navigation.ui.v5.location.LocationViewModel;
import com.mapbox.services.android.navigation.ui.v5.route.NavigationMapRoute;
import com.mapbox.services.android.navigation.ui.v5.route.RouteViewModel;
import com.mapbox.services.android.navigation.ui.v5.summary.SummaryBottomSheet;
import com.mapbox.services.android.navigation.ui.v5.utils.ViewUtils;
import com.mapbox.services.android.navigation.v5.location.MockLocationEngine;
import com.mapbox.services.android.navigation.v5.navigation.MapboxNavigation;
import com.mapbox.services.android.navigation.v5.navigation.NavigationRoute;

import java.util.ArrayList;
import java.util.List;

/**
 * View that creates the drop-in UI.
 * <p>
 * Once started, this view will check if the {@link Activity} that inflated
 * it was launched with a {@link DirectionsRoute}.
 * <p>
 * Or, if not found, this view will look for a set of {@link Point} coordinates.
 * In the latter case, a new {@link DirectionsRoute} will be retrieved from {@link NavigationRoute}.
 * <p>
 * Once valid data is obtained, this activity will immediately begin navigation
 * with {@link MapboxNavigation}.
 * <p>
 * If launched with the simulation boolean set to true, a {@link MockLocationEngine}
 * will be initialized and begin pushing updates.
 * <p>
 * This activity requires user permissions ACCESS_FINE_LOCATION
 * and ACCESS_COARSE_LOCATION have already been granted.
 * <p>
 * A Mapbox access token must also be set by the developer (to initialize navigation).
 *
 * @since 0.7.0
 */
public class NavigationView extends CoordinatorLayout implements LifecycleObserver,
  OnMapReadyCallback, MapboxMap.OnScrollListener, NavigationContract.View {

  private MapView mapView;
  private InstructionView instructionView;
  private SummaryBottomSheet summaryBottomSheet;
  private BottomSheetBehavior summaryBehavior;
  private ImageButton cancelBtn;
  private RecenterButton recenterBtn;

  private NavigationPresenter navigationPresenter;
  private NavigationViewEventDispatcher navigationViewEventDispatcher;
  private NavigationViewModel navigationViewModel;
  private RouteViewModel routeViewModel;
  private LocationViewModel locationViewModel;
  private MapboxMap map;
  private NavigationMapRoute mapRoute;
  private NavigationCamera camera;
  private LocationLayerPlugin locationLayer;
  private OnNavigationReadyCallback onNavigationReadyCallback;
  private boolean resumeState;
<<<<<<< HEAD
  private List<Marker> markers = new ArrayList<>();
=======
  private boolean isInitialized;
>>>>>>> 312dde8a

  public NavigationView(Context context) {
    this(context, null);
  }

  public NavigationView(Context context, @Nullable AttributeSet attrs) {
    this(context, attrs, -1);
  }

  public NavigationView(Context context, @Nullable AttributeSet attrs, int defStyleAttr) {
    super(context, attrs, defStyleAttr);
    AppCompatDelegate.setDefaultNightMode(AppCompatDelegate.MODE_NIGHT_AUTO);
    ThemeSwitcher.setTheme(context, attrs);
    init();
  }

  /**
   * Uses savedInstanceState as a cue to restore state (if not null).
   *
   * @param savedInstanceState to restore state if not null
   */
  public void onCreate(@Nullable Bundle savedInstanceState) {
    resumeState = savedInstanceState != null;
    mapView.onCreate(savedInstanceState);
  }

  /**
   * Low memory must be reported so the {@link MapView}
   * can react appropriately.
   */
  public void onLowMemory() {
    mapView.onLowMemory();
  }

  /**
   * If the instruction list is showing and onBackPressed is called,
   * hide the instruction list and do not hide the activity or fragment.
   *
   * @return true if back press handled, false if not
   */
  public boolean onBackPressed() {
    if (instructionView.isShowingInstructionList()) {
      instructionView.hideInstructionList();
      return true;
    }
    return false;
  }

  /**
   * Used to store the bottomsheet state and re-center
   * button visibility.  As well as anything the {@link MapView}
   * needs to store in the bundle.
   *
   * @param outState to store state variables
   */
  public void onSaveInstanceState(Bundle outState) {
    outState.putInt(getContext().getString(R.string.bottom_sheet_state),
      summaryBehavior.getState());
    outState.putBoolean(getContext().getString(R.string.recenter_btn_visible),
      recenterBtn.getVisibility() == View.VISIBLE);
    mapView.onSaveInstanceState(outState);
  }

  /**
   * Used to restore the bottomsheet state and re-center
   * button visibility.  As well as the {@link MapView}
   * position prior to rotation.
   *
   * @param savedInstanceState to extract state variables
   */
  public void onRestoreInstanceState(Bundle savedInstanceState) {
    boolean isVisible = savedInstanceState.getBoolean(getContext().getString(R.string.recenter_btn_visible));
    recenterBtn.setVisibility(isVisible ? View.VISIBLE : View.INVISIBLE);
    int bottomSheetState = savedInstanceState.getInt(getContext().getString(R.string.bottom_sheet_state));
    resetBottomSheetState(bottomSheetState);
  }


  /**
   * Called to ensure the {@link MapView} is destroyed
   * properly.
   * <p>
   * In an {@link Activity} this should be in {@link Activity#onDestroy()}.
   * <p>
   * In a {@link android.app.Fragment}, this should be in {@link Fragment#onDestroyView()}.
   */
  public void onDestroy() {
    mapView.onDestroy();
  }

  /**
   * Fired after the map is ready, this is our cue to finish
   * setting up the rest of the plugins / location engine.
   * <p>
   * Also, we check for launch data (coordinates or route).
   *
   * @param mapboxMap used for route, camera, and location UI
   * @since 0.6.0
   */
  @Override
  public void onMapReady(MapboxMap mapboxMap) {
    map = mapboxMap;
    map.setPadding(0, 0, 0, summaryBottomSheet.getHeight());
    ThemeSwitcher.setMapStyle(getContext(), map, new MapboxMap.OnStyleLoadedListener() {
      @Override
      public void onStyleLoaded(String style) {
        initRoute();
        initLocationLayer();
        initLifecycleObservers();
        initNavigationPresenter();
        initClickListeners();
        map.addOnScrollListener(NavigationView.this);
        onNavigationReadyCallback.onNavigationReady();
      }
    });
  }

  /**
   * Listener this activity sets on the {@link MapboxMap}.
   * <p>
   * Used as a cue to hide the {@link SummaryBottomSheet} and stop the
   * camera from following location updates.
   *
   * @since 0.6.0
   */
  @Override
  public void onScroll() {
    if (summaryBehavior.getState() != BottomSheetBehavior.STATE_HIDDEN) {
      navigationPresenter.onMapScroll();
    }
  }

  @Override
  public void setSummaryBehaviorState(int state) {
    summaryBehavior.setState(state);
  }

  @Override
  public void setSummaryBehaviorHideable(boolean isHideable) {
    summaryBehavior.setHideable(isHideable);
  }

  @Override
  public void setCameraTrackingEnabled(boolean isEnabled) {
    camera.setCameraTrackingLocation(isEnabled);
  }

  @Override
  public void resetCameraPosition() {
    camera.resetCameraPosition();
  }

  @Override
  public void showRecenterBtn() {
    if (summaryBehavior.getState() == BottomSheetBehavior.STATE_HIDDEN) {
      recenterBtn.show();
    }
  }

  @Override
  public void hideRecenterBtn() {
    recenterBtn.hide();
  }

  @Override
  public void drawRoute(DirectionsRoute directionsRoute) {
    mapRoute.addRoute(directionsRoute);
  }

  /**
   * Creates a marker based on the
   * {@link Point} destination coordinate.
   *
   * @param position where the marker should be placed
   */
  @Override
  public void addMarker(Point position) {
    LatLng markerPosition = new LatLng(position.latitude(),
      position.longitude());
    markers.add(map.addMarker(new MarkerOptions()
      .position(markerPosition)
      .icon(ThemeSwitcher.retrieveMapMarker(getContext()))));
  }

  /**
   * Called when the navigation session is finished.
   * Can either be from a cancel event or if the user has arrived at their destination.
   */
  @Override
  public void finishNavigationView() {
    navigationViewEventDispatcher.onNavigationFinished();
  }

  @Override
  public void takeScreenshot() {
    map.snapshot(new MapboxMap.SnapshotReadyCallback() {
      @Override
      public void onSnapshotReady(Bitmap snapshot) {
        // Make the image visible
        ImageView screenshotView = findViewById(R.id.screenshotView);
        screenshotView.setVisibility(View.VISIBLE);
        screenshotView.setImageBitmap(snapshot);

        // Take a screenshot without the map
        mapView.setVisibility(View.INVISIBLE);
        Bitmap capture = ViewUtils.captureView(mapView);
        String encoded = ViewUtils.encodeView(capture);
        navigationViewModel.updateFeedbackScreenshot(encoded);

        // Restore visibility
        screenshotView.setVisibility(View.INVISIBLE);
        mapView.setVisibility(View.VISIBLE);
      }
    });
  }

  /**
   * Used when starting this {@link android.app.Activity}
   * for the first time.
   * <p>
   * Zooms to the beginning of the {@link DirectionsRoute}.
   *
   * @param directionsRoute where camera should move to
   */
  @Override
  public void startCamera(DirectionsRoute directionsRoute) {
    if (!resumeState) {
      camera.start(directionsRoute);
    }
  }

  /**
   * Used after configuration changes to resume the camera
   * to the last location update from the Navigation SDK.
   *
   * @param location where the camera should move to
   */
  @Override
  public void resumeCamera(Location location) {
    if (resumeState && recenterBtn.getVisibility() != View.VISIBLE) {
      camera.resume(location);
      resumeState = false;
    }
  }

  @Override
  public void updateLocationLayer(Location location) {
    locationLayer.forceLocationUpdate(location);
  }

  /**
   * Should be called when this view is completely initialized.
   *
   * @param options with containing route / coordinate data
   */
  public void startNavigation(NavigationViewOptions options) {
    clearMarkers();

    // Initialize navigation with options from NavigationViewOptions
    if (!isInitialized) {
      navigationViewModel.initializeNavigationOptions(getContext().getApplicationContext(),
        options.navigationOptions().toBuilder().isFromNavigationUi(true).build());
      // Initialize the camera (listens to MapboxNavigation)
      initCamera();
      setupListeners(options);
      // Everything is setup, subscribe to the view models
      subscribeViewModels();
      // Initialized and navigating at this point
      isInitialized = true;
    }
    // Update the view models
    locationViewModel.updateShouldSimulateRoute(options.shouldSimulateRoute());
    routeViewModel.extractRouteOptions(options);
  }

  /**
   * Should be called after {@link NavigationView#onCreate(Bundle)}.
   * <p>
   * This method adds the {@link OnNavigationReadyCallback},
   * which will fire ready / cancel events for this view.
   *
   * @param onNavigationReadyCallback to be set to this view
   */
  public void getNavigationAsync(OnNavigationReadyCallback onNavigationReadyCallback) {
    this.onNavigationReadyCallback = onNavigationReadyCallback;
    mapView.getMapAsync(this);
  }

  private void init() {
    inflate(getContext(), R.layout.navigation_view_layout, this);
    bind();
    initViewModels();
    initNavigationViewObserver();
    initSummaryBottomSheet();
    initNavigationEventDispatcher();
  }

  /**
   * Binds all necessary views.
   */
  private void bind() {
    mapView = findViewById(R.id.mapView);
    instructionView = findViewById(R.id.instructionView);
    summaryBottomSheet = findViewById(R.id.summaryBottomSheet);
    cancelBtn = findViewById(R.id.cancelBtn);
    recenterBtn = findViewById(R.id.recenterBtn);
  }

  private void initViewModels() {
    try {
      locationViewModel = ViewModelProviders.of((FragmentActivity) getContext()).get(LocationViewModel.class);
      routeViewModel = ViewModelProviders.of((FragmentActivity) getContext()).get(RouteViewModel.class);
      navigationViewModel = ViewModelProviders.of((FragmentActivity) getContext()).get(NavigationViewModel.class);
    } catch (ClassCastException exception) {
      throw new ClassCastException("Please ensure that the provided Context is a valid FragmentActivity");
    }
  }

  /**
   * Sets the {@link BottomSheetBehavior} based on the last state stored
   * in {@link Bundle} savedInstanceState.
   *
   * @param bottomSheetState retrieved from savedInstanceState
   */
  private void resetBottomSheetState(int bottomSheetState) {
    boolean isShowing = bottomSheetState == BottomSheetBehavior.STATE_EXPANDED;
    summaryBehavior.setHideable(!isShowing);
    summaryBehavior.setState(bottomSheetState);
  }

  /**
   * Initializes the {@link NavigationMapRoute} to be used to draw the
   * route.
   */
  private void initRoute() {
    int routeStyleRes = ThemeSwitcher.retrieveNavigationViewStyle(getContext(), R.attr.navigationViewRouteStyle);
    mapRoute = new NavigationMapRoute(null, mapView, map, routeStyleRes);
  }

  /**
   * Initializes the {@link NavigationCamera} that will be used to follow
   * the {@link Location} updates from {@link MapboxNavigation}.
   */
  private void initCamera() {
    camera = new NavigationCamera(this, map, navigationViewModel.getNavigation());
  }

  /**
   * Subscribes the {@link InstructionView} and {@link SummaryBottomSheet} to the {@link NavigationViewModel}.
   * <p>
   * Then, creates an instance of {@link NavigationViewSubscriber}, which takes a presenter and listener.
   * <p>
   * The subscriber then subscribes to the view models, setting up the appropriate presenter / listener
   * method calls based on the {@link android.arch.lifecycle.LiveData} updates.
   */
  private void subscribeViewModels() {
    instructionView.subscribe(navigationViewModel);
    summaryBottomSheet.subscribe(navigationViewModel);

    NavigationViewSubscriber subscriber = new NavigationViewSubscriber(navigationPresenter,
      navigationViewEventDispatcher);
    subscriber.subscribe(((LifecycleOwner) getContext()), locationViewModel, routeViewModel, navigationViewModel);
  }

  /**
   * Initializes the {@link LocationLayerPlugin} to be used to draw the current
   * location.
   */
  @SuppressWarnings( {"MissingPermission"})
  private void initLocationLayer() {
    int locationLayerStyleRes = ThemeSwitcher.retrieveNavigationViewStyle(getContext(),
      R.attr.navigationViewLocationLayerStyle);
    locationLayer = new LocationLayerPlugin(mapView, map, null, locationLayerStyleRes);
    locationLayer.setLocationLayerEnabled(LocationLayerMode.NAVIGATION);
  }

  /**
   * Adds this view as a lifecycle observer.
   * This needs to be done earlier than the other observers (prior to the style loading).
   */
  private void initNavigationViewObserver() {
    try {
      ((LifecycleOwner) getContext()).getLifecycle().addObserver(this);
    } catch (ClassCastException exception) {
      throw new ClassCastException("Please ensure that the provided Context is a valid LifecycleOwner");
    }
  }

  /**
   * Add lifecycle observers to ensure these objects properly
   * start / stop based on the Android lifecycle.
   */
  private void initLifecycleObservers() {
    try {
      ((LifecycleOwner) getContext()).getLifecycle().addObserver(locationLayer);
      ((LifecycleOwner) getContext()).getLifecycle().addObserver(locationViewModel);
      ((LifecycleOwner) getContext()).getLifecycle().addObserver(navigationViewModel);
    } catch (ClassCastException exception) {
      throw new ClassCastException("Please ensure that the provided Context is a valid LifecycleOwner");
    }
  }

  /**
   * Initialize a new event dispatcher in charge of firing all navigation
   * listener updates to the classes that have implemented these listeners.
   */
  private void initNavigationEventDispatcher() {
    navigationViewEventDispatcher = new NavigationViewEventDispatcher();
  }

  /**
   * Sets up the listeners in the dispatcher, as well as the listeners in the {@link MapboxNavigation}
   *
   * @param navigationViewOptions that contains all listeners to attach
   */
  private void setupListeners(NavigationViewOptions navigationViewOptions) {
    navigationViewEventDispatcher.setFeedbackListener(navigationViewOptions.feedbackListener());
    navigationViewEventDispatcher.setNavigationListener(navigationViewOptions.navigationListener());
    navigationViewEventDispatcher.setRouteListener(navigationViewOptions.routeListener());

    if (navigationViewOptions.progressChangeListener() != null) {
      navigationViewModel.getNavigation().addProgressChangeListener(navigationViewOptions.progressChangeListener());
    }

    if (navigationViewOptions.milestoneEventListener() != null) {
      navigationViewModel.getNavigation().addMilestoneEventListener(navigationViewOptions.milestoneEventListener());
    }
  }

  /**
   * Initialize a new presenter for this Activity.
   */
  private void initNavigationPresenter() {
    navigationPresenter = new NavigationPresenter(this);
  }

  /**
   * Sets click listeners to all views that need them.
   */
  private void initClickListeners() {
    cancelBtn.setOnClickListener(new View.OnClickListener() {
      @Override
      public void onClick(View view) {
        navigationPresenter.onCancelBtnClick();
        navigationViewEventDispatcher.onCancelNavigation();
      }
    });
    recenterBtn.setOnClickListener(new View.OnClickListener() {
      @Override
      public void onClick(View view) {
        navigationPresenter.onRecenterClick();
      }
    });
  }

  /**
   * Initializes the {@link BottomSheetBehavior} for {@link SummaryBottomSheet}.
   */
  private void initSummaryBottomSheet() {
    summaryBehavior = BottomSheetBehavior.from(summaryBottomSheet);
    summaryBehavior.setHideable(false);
    summaryBehavior.setBottomSheetCallback(new BottomSheetBehavior.BottomSheetCallback() {
      @Override
      public void onStateChanged(@NonNull View bottomSheet, int newState) {
        if (newState == BottomSheetBehavior.STATE_HIDDEN && navigationPresenter != null) {
          navigationPresenter.onSummaryBottomSheetHidden();
        }
      }

      @Override
      public void onSlide(@NonNull View bottomSheet, float slideOffset) {
      }
    });
  }

  /**
   * Removes any markers on the map that were added using addMarker()
   */
  private void clearMarkers() {
    for (int i = 0; i < markers.size(); i++) {
      map.removeMarker(markers.remove(i));
    }
  }

  @OnLifecycleEvent(Lifecycle.Event.ON_START)
  public void onStart() {
    mapView.onStart();
  }

  @OnLifecycleEvent(Lifecycle.Event.ON_RESUME)
  public void onResume() {
    mapView.onResume();
  }

  @OnLifecycleEvent(Lifecycle.Event.ON_PAUSE)
  public void onPause() {
    mapView.onPause();
  }

  @OnLifecycleEvent(Lifecycle.Event.ON_STOP)
  public void onStop() {
    mapView.onStop();
  }
}<|MERGE_RESOLUTION|>--- conflicted
+++ resolved
@@ -89,11 +89,8 @@
   private LocationLayerPlugin locationLayer;
   private OnNavigationReadyCallback onNavigationReadyCallback;
   private boolean resumeState;
-<<<<<<< HEAD
+  private boolean isInitialized;
   private List<Marker> markers = new ArrayList<>();
-=======
-  private boolean isInitialized;
->>>>>>> 312dde8a
 
   public NavigationView(Context context) {
     this(context, null);
