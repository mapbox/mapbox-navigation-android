--- conflicted
+++ resolved
@@ -403,13 +403,8 @@
     return map;
   }
 
-<<<<<<< HEAD
-  private void init() {
+  private void initializeView() {
     InstructionImageLoader.getInstance().initialize(getContext());
-=======
-  private void initializeView() {
-    InstructionLoader.getInstance().initialize(getContext());
->>>>>>> 9051b98d
     inflate(getContext(), R.layout.navigation_view_layout, this);
     bind();
     initializeNavigationViewModel();
