--- conflicted
+++ resolved
@@ -33,12 +33,6 @@
 import com.mapbox.mapboxsdk.plugins.locationlayer.LocationLayerMode;
 import com.mapbox.mapboxsdk.plugins.locationlayer.LocationLayerPlugin;
 import com.mapbox.services.android.navigation.ui.v5.camera.NavigationCamera;
-<<<<<<< HEAD
-import com.mapbox.services.android.navigation.ui.v5.feedback.FeedbackBottomSheet;
-import com.mapbox.services.android.navigation.ui.v5.feedback.FeedbackBottomSheetListener;
-import com.mapbox.services.android.navigation.ui.v5.feedback.FeedbackItem;
-=======
->>>>>>> 22b38237
 import com.mapbox.services.android.navigation.ui.v5.instruction.InstructionView;
 import com.mapbox.services.android.navigation.ui.v5.route.NavigationMapRoute;
 import com.mapbox.services.android.navigation.ui.v5.route.RouteViewModel;
@@ -359,38 +353,6 @@
     }
   }
 
-  /**
-<<<<<<< HEAD
-   * Sets click listeners to all views that need them.
-   */
-  private void initClickListeners() {
-    cancelBtn.setOnClickListener(new View.OnClickListener() {
-      @Override
-      public void onClick(View view) {
-        navigationPresenter.onCancelBtnClick();
-      }
-    });
-    recenterBtn.setOnClickListener(new View.OnClickListener() {
-      @Override
-      public void onClick(View view) {
-        navigationPresenter.onRecenterClick();
-      }
-    });
-    soundFab.setOnClickListener(new View.OnClickListener() {
-      @Override
-      public void onClick(View view) {
-        navigationPresenter.onMuteClick(instructionView.toggleMute());
-      }
-    });
-    feedbackFab.setOnClickListener(new OnClickListener() {
-      @Override
-      public void onClick(View view) {
-        navigationPresenter.onFeedbackClick();
-        navigationViewModel.recordFeedback();
-      }
-    });
-  }
-
   private void takeScreenshot(final View view) {
     map.snapshot(new MapboxMap.SnapshotReadyCallback() {
       @Override
@@ -436,28 +398,6 @@
   }
 
   /**
-   * Initializes the {@link BottomSheetBehavior} for {@link SummaryBottomSheet}.
-   */
-  private void initSummaryBottomSheet() {
-    summaryBehavior = BottomSheetBehavior.from(summaryBottomSheet);
-    summaryBehavior.setHideable(false);
-    summaryBehavior.setBottomSheetCallback(new BottomSheetBehavior.BottomSheetCallback() {
-      @Override
-      public void onStateChanged(@NonNull View bottomSheet, int newState) {
-        if (newState == BottomSheetBehavior.STATE_HIDDEN) {
-          navigationPresenter.onSummaryBottomSheetHidden();
-        }
-      }
-
-      @Override
-      public void onSlide(@NonNull View bottomSheet, float slideOffset) {
-      }
-    });
-  }
-
-  /**
-=======
->>>>>>> 22b38237
    * Sets the {@link BottomSheetBehavior} based on the last state stored
    * in {@link Bundle} savedInstanceState.
    *
