--- conflicted
+++ resolved
@@ -246,73 +246,6 @@
 
   /**
    * Creates a marker based on the
-   * {@link Position} destination coordinate.
-   *
-   * @param position where the marker should be placed
-   */
-  @Override
-  public void addMarker(Position position) {
-    LatLng markerPosition = new LatLng(position.getLatitude(),
-      position.getLongitude());
-    map.addMarker(new MarkerOptions()
-      .position(markerPosition)
-      .icon(ThemeSwitcher.retrieveMapMarker(getContext())));
-  }
-
-  @Override
-  public void finishNavigationView() {
-    navigationListener.onNavigationFinished();
-  }
-
-  @Override
-  public void setMuted(boolean isMuted) {
-    navigationViewModel.setMuted(isMuted);
-  }
-
-  @Override
-  public void setCancelBtnClickable(boolean isClickable) {
-    cancelBtn.setClickable(isClickable);
-  }
-
-  @Override
-  public void animateCancelBtnAlpha(float value) {
-    cancelBtn.animate().alpha(value).setDuration(0).start();
-  }
-
-  @Override
-  public void animateExpandArrowRotation(float value) {
-    expandArrow.animate().rotation(value).setDuration(0).start();
-  }
-
-  @Override
-  public void animateInstructionViewAlpha(float value) {
-    instructionView.animate().alpha(value).setDuration(0).start();
-  }
-
-  @Override
-  public int getBottomSheetHeight() {
-    return summaryBottomSheet.getHeight();
-  }
-
-  @Override
-  public int getBottomSheetPeekHeight() {
-    return summaryBehavior.getPeekHeight();
-  }
-
-  @Override
-  public int[] getMapPadding() {
-    return map.getPadding();
-  }
-
-  @Override
-  public void setMapPadding(int left, int top, int right, int bottom) {
-    map.setPadding(left, top, right, bottom);
-  }
-
-<<<<<<< HEAD
-=======
-  /**
-   * Creates a marker based on the
    * {@link Point} destination coordinate.
    *
    * @param position where the marker should be placed
@@ -326,7 +259,56 @@
       .icon(ThemeSwitcher.retrieveMapMarker(getContext())));
   }
 
->>>>>>> 3765f564
+  @Override
+  public void finishNavigationView() {
+    navigationListener.onNavigationFinished();
+  }
+
+  @Override
+  public void setMuted(boolean isMuted) {
+    navigationViewModel.setMuted(isMuted);
+  }
+
+  @Override
+  public void setCancelBtnClickable(boolean isClickable) {
+    cancelBtn.setClickable(isClickable);
+  }
+
+  @Override
+  public void animateCancelBtnAlpha(float value) {
+    cancelBtn.animate().alpha(value).setDuration(0).start();
+  }
+
+  @Override
+  public void animateExpandArrowRotation(float value) {
+    expandArrow.animate().rotation(value).setDuration(0).start();
+  }
+
+  @Override
+  public void animateInstructionViewAlpha(float value) {
+    instructionView.animate().alpha(value).setDuration(0).start();
+  }
+
+  @Override
+  public int getBottomSheetHeight() {
+    return summaryBottomSheet.getHeight();
+  }
+
+  @Override
+  public int getBottomSheetPeekHeight() {
+    return summaryBehavior.getPeekHeight();
+  }
+
+  @Override
+  public int[] getMapPadding() {
+    return map.getPadding();
+  }
+
+  @Override
+  public void setMapPadding(int left, int top, int right, int bottom) {
+    map.setPadding(left, top, right, bottom);
+  }
+
   @Override
   public void showFeedbackBottomSheet() {
     FeedbackBottomSheet.newInstance().show(
