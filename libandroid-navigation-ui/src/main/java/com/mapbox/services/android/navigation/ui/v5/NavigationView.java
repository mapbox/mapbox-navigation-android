package com.mapbox.services.android.navigation.ui.v5;

import android.app.Activity;
import android.arch.lifecycle.Lifecycle;
import android.arch.lifecycle.LifecycleObserver;
import android.arch.lifecycle.LifecycleOwner;
import android.arch.lifecycle.OnLifecycleEvent;
import android.arch.lifecycle.ViewModelProviders;
import android.content.Context;
import android.graphics.Bitmap;
import android.location.Location;
import android.os.Bundle;
import android.support.annotation.NonNull;
import android.support.annotation.Nullable;
import android.support.design.widget.BottomSheetBehavior;
import android.support.design.widget.CoordinatorLayout;
import android.support.v4.app.FragmentActivity;
import android.support.v7.app.AppCompatDelegate;
import android.util.AttributeSet;
import android.view.View;
import android.widget.ImageButton;
import android.widget.ImageView;

import com.mapbox.api.directions.v5.models.DirectionsRoute;
import com.mapbox.geojson.Point;
import com.mapbox.mapboxsdk.annotations.MarkerOptions;
import com.mapbox.mapboxsdk.geometry.LatLng;
import com.mapbox.mapboxsdk.maps.MapView;
import com.mapbox.mapboxsdk.maps.MapboxMap;
import com.mapbox.mapboxsdk.maps.OnMapReadyCallback;
import com.mapbox.mapboxsdk.plugins.locationlayer.LocationLayerMode;
import com.mapbox.mapboxsdk.plugins.locationlayer.LocationLayerPlugin;
import com.mapbox.services.android.navigation.ui.v5.camera.NavigationCamera;
import com.mapbox.services.android.navigation.ui.v5.instruction.InstructionView;
import com.mapbox.services.android.navigation.ui.v5.location.LocationViewModel;
import com.mapbox.services.android.navigation.ui.v5.route.NavigationMapRoute;
import com.mapbox.services.android.navigation.ui.v5.route.RouteViewModel;
import com.mapbox.services.android.navigation.ui.v5.summary.SummaryBottomSheet;
import com.mapbox.services.android.navigation.ui.v5.utils.ViewUtils;
import com.mapbox.services.android.navigation.v5.location.MockLocationEngine;
import com.mapbox.services.android.navigation.v5.milestone.MilestoneEventListener;
import com.mapbox.services.android.navigation.v5.navigation.MapboxNavigation;
import com.mapbox.services.android.navigation.v5.navigation.NavigationRoute;
import com.mapbox.services.android.navigation.v5.routeprogress.ProgressChangeListener;

/**
 * View that creates the drop-in UI.
 * <p>
 * Once started, this view will check if the {@link Activity} that inflated
 * it was launched with a {@link DirectionsRoute}.
 * <p>
 * Or, if not found, this view will look for a set of {@link Point} coordinates.
 * In the latter case, a new {@link DirectionsRoute} will be retrieved from {@link NavigationRoute}.
 * <p>
 * Once valid data is obtained, this activity will immediately begin navigation
 * with {@link MapboxNavigation}.
 * <p>
 * If launched with the simulation boolean set to true, a {@link MockLocationEngine}
 * will be initialized and begin pushing updates.
 * <p>
 * This activity requires user permissions ACCESS_FINE_LOCATION
 * and ACCESS_COARSE_LOCATION have already been granted.
 * <p>
 * A Mapbox access token must also be set by the developer (to initialize navigation).
 *
 * @since 0.7.0
 */
public class NavigationView extends CoordinatorLayout implements LifecycleObserver,
  OnMapReadyCallback, MapboxMap.OnScrollListener, NavigationContract.View {

  private MapView mapView;
  private InstructionView instructionView;
  private SummaryBottomSheet summaryBottomSheet;
  private BottomSheetBehavior summaryBehavior;
  private ImageButton cancelBtn;
  private RecenterButton recenterBtn;

  private NavigationPresenter navigationPresenter;
  private NavigationViewEventDispatcher navigationViewEventDispatcher;
  private NavigationViewModel navigationViewModel;
  private RouteViewModel routeViewModel;
  private LocationViewModel locationViewModel;
  private MapboxMap map;
  private NavigationMapRoute mapRoute;
  private NavigationCamera camera;
  private LocationLayerPlugin locationLayer;
  private OnNavigationReadyCallback onNavigationReadyCallback;
  private boolean resumeState;

  public NavigationView(Context context) {
    this(context, null);
  }

  public NavigationView(Context context, @Nullable AttributeSet attrs) {
    this(context, attrs, -1);
  }

  public NavigationView(Context context, @Nullable AttributeSet attrs, int defStyleAttr) {
    super(context, attrs, defStyleAttr);
    AppCompatDelegate.setDefaultNightMode(AppCompatDelegate.MODE_NIGHT_AUTO);
    ThemeSwitcher.setTheme(context, attrs);
    init();
  }

  /**
   * Uses savedInstanceState as a cue to restore state (if not null).
   *
   * @param savedInstanceState to restore state if not null
   */
  public void onCreate(@Nullable Bundle savedInstanceState) {
    resumeState = savedInstanceState != null;
    mapView.onCreate(savedInstanceState);
  }

  /**
   * Low memory must be reported so the {@link MapView}
   * can react appropriately.
   */
  public void onLowMemory() {
    mapView.onLowMemory();
  }

  /**
   * If the instruction list is showing and onBackPressed is called,
   * hide the instruction list and do not hide the activity or fragment.
   *
   * @return true if back press handled, false if not
   */
  public boolean onBackPressed() {
    if (instructionView.isShowingInstructionList()) {
      instructionView.hideInstructionList();
      return true;
    }
    return false;
  }

  /**
   * Used to store the bottomsheet state and re-center
   * button visibility.  As well as anything the {@link MapView}
   * needs to store in the bundle.
   *
   * @param outState to store state variables
   */
  public void onSaveInstanceState(Bundle outState) {
    outState.putInt(getContext().getString(R.string.bottom_sheet_state),
      summaryBehavior.getState());
    outState.putBoolean(getContext().getString(R.string.recenter_btn_visible),
      recenterBtn.getVisibility() == View.VISIBLE);
    mapView.onSaveInstanceState(outState);
  }

  /**
   * Used to restore the bottomsheet state and re-center
   * button visibility.  As well as the {@link MapView}
   * position prior to rotation.
   *
   * @param savedInstanceState to extract state variables
   */
  public void onRestoreInstanceState(Bundle savedInstanceState) {
    boolean isVisible = savedInstanceState.getBoolean(getContext().getString(R.string.recenter_btn_visible));
    recenterBtn.setVisibility(isVisible ? View.VISIBLE : View.INVISIBLE);
    int bottomSheetState = savedInstanceState.getInt(getContext().getString(R.string.bottom_sheet_state));
    resetBottomSheetState(bottomSheetState);
  }

  /**
   * Fired after the map is ready, this is our cue to finish
   * setting up the rest of the plugins / location engine.
   * <p>
   * Also, we check for launch data (coordinates or route).
   *
   * @param mapboxMap used for route, camera, and location UI
   * @since 0.6.0
   */
  @Override
  public void onMapReady(MapboxMap mapboxMap) {
    map = mapboxMap;
    map.setPadding(0, 0, 0, summaryBottomSheet.getHeight());
    ThemeSwitcher.setMapStyle(getContext(), map, new MapboxMap.OnStyleLoadedListener() {
      @Override
      public void onStyleLoaded(String style) {
        initRoute();
        initLocationLayer();
        initLifecycleObservers();
        initNavigationPresenter();
        initNavigationEventDispatcher();
        initClickListeners();
        map.setOnScrollListener(NavigationView.this);
        onNavigationReadyCallback.onNavigationReady();
      }
    });
  }

  /**
   * Listener this activity sets on the {@link MapboxMap}.
   * <p>
   * Used as a cue to hide the {@link SummaryBottomSheet} and stop the
   * camera from following location updates.
   *
   * @since 0.6.0
   */
  @Override
  public void onScroll() {
    if (summaryBehavior.getState() != BottomSheetBehavior.STATE_HIDDEN) {
      navigationPresenter.onMapScroll();
    }
  }

  @Override
  public void setSummaryBehaviorState(int state) {
    summaryBehavior.setState(state);
  }

  @Override
  public void setSummaryBehaviorHideable(boolean isHideable) {
    summaryBehavior.setHideable(isHideable);
  }

  @Override
  public void setCameraTrackingEnabled(boolean isEnabled) {
    camera.setCameraTrackingLocation(isEnabled);
  }

  @Override
  public void resetCameraPosition() {
    camera.resetCameraPosition();
  }

  @Override
  public void showRecenterBtn() {
    if (summaryBehavior.getState() == BottomSheetBehavior.STATE_HIDDEN) {
      recenterBtn.show();
    }
  }

  @Override
  public void hideRecenterBtn() {
    recenterBtn.hide();
  }

  @Override
  public void drawRoute(DirectionsRoute directionsRoute) {
    mapRoute.addRoute(directionsRoute);
  }

  /**
   * Creates a marker based on the
   * {@link Point} destination coordinate.
   *
   * @param position where the marker should be placed
   */
  @Override
  public void addMarker(Point position) {
    LatLng markerPosition = new LatLng(position.latitude(),
      position.longitude());
    map.addMarker(new MarkerOptions()
      .position(markerPosition)
      .icon(ThemeSwitcher.retrieveMapMarker(getContext())));
  }

  /**
   * Called when the navigation session is finished.
   * Can either be from a cancel event or if the user has arrived at their destination.
   */
  @Override
  public void finishNavigationView() {
<<<<<<< HEAD
    //    navigationViewEventDispatcher.onNavigationFinished();
=======
    navigationViewEventDispatcher.onNavigationFinished();
>>>>>>> 4fccd71e
  }

  @Override
  public void takeScreenshot() {
    map.snapshot(new MapboxMap.SnapshotReadyCallback() {
      @Override
      public void onSnapshotReady(Bitmap snapshot) {
        // Make the image visible
        ImageView screenshotView = findViewById(R.id.screenshotView);
        screenshotView.setVisibility(View.VISIBLE);
        screenshotView.setImageBitmap(snapshot);

        // Take a screenshot without the map
        mapView.setVisibility(View.INVISIBLE);
        Bitmap capture = ViewUtils.captureView(mapView);
        String encoded = ViewUtils.encodeView(capture);
        navigationViewModel.updateFeedbackScreenshot(encoded);

        // Restore visibility
        screenshotView.setVisibility(View.INVISIBLE);
        mapView.setVisibility(View.VISIBLE);
      }
    });
  }

  /**
   * Used when starting this {@link android.app.Activity}
   * for the first time.
   * <p>
   * Zooms to the beginning of the {@link DirectionsRoute}.
   *
   * @param directionsRoute where camera should move to
   */
  @Override
  public void startCamera(DirectionsRoute directionsRoute) {
    if (!resumeState) {
      camera.start(directionsRoute);
    }
  }

  /**
   * Used after configuration changes to resume the camera
   * to the last location update from the Navigation SDK.
   *
   * @param location where the camera should move to
   */
  @Override
  public void resumeCamera(Location location) {
    if (resumeState && recenterBtn.getVisibility() != View.VISIBLE) {
      camera.resume(location);
      resumeState = false;
    }
  }

  @Override
  public void updateLocationLayer(Location location) {
    locationLayer.forceLocationUpdate(location);
  }

  /**
   * Should be called when this view is completely initialized.
   *
   * @param options with containing route / coordinate data
   */
  public void startNavigation(NavigationViewOptions options) {
    // Initialize navigation with options from NavigationViewOptions
    navigationViewModel.initializeNavigationOptions(getContext().getApplicationContext(),
      options.navigationOptions().toBuilder().isFromNavigationUi(true).build());
    // Initialize the camera (listens to MapboxNavigation)
    initCamera();

    locationViewModel.updateShouldSimulateRoute(options.shouldSimulateRoute());
    routeViewModel.extractRouteOptions(options);
    // Everything is setup, subscribe to the view models
    subscribeViewModels();
  }

  /**
   * Should be called after {@link NavigationView#onCreate(Bundle)}.
   * <p>
   * This method adds the {@link OnNavigationReadyCallback},
   * which will fire ready / cancel events for this view.
   *
   * @param onNavigationReadyCallback to be set to this view
   */
  public void getNavigationAsync(OnNavigationReadyCallback onNavigationReadyCallback) {
    this.onNavigationReadyCallback = onNavigationReadyCallback;
    mapView.getMapAsync(this);
  }

  /**
   * Sets the route listener.
   *
   * @param routeListener to listen for routing events
   * @since 0.8.0
   */
  public void setRouteListener(RouteListener routeListener) {
    navigationViewEventDispatcher.setRouteListener(routeListener);
  }

  /**
   * Sets the navigation listener.
   *
   * @param navigationListener to listen for routing events
   * @since 0.8.0
   */
  public void setNavigationListener(NavigationListener navigationListener) {
    navigationViewEventDispatcher.setNavigationListener(navigationListener);
  }

  /**
   * Adds a {@link ProgressChangeListener} to the list of progress listeners that
   * {@link MapboxNavigation} updates.
   *
   * @param progressChangeListener to listen for progress updates
   * @since 0.8.0
   */
  public void addProgressChangeListener(ProgressChangeListener progressChangeListener) {
    navigationViewModel.getNavigation().addProgressChangeListener(progressChangeListener);
  }

  /**
   * Adds a {@link MilestoneEventListener} to the list of milestone listeners that
   * {@link MapboxNavigation} updates.
   *
   * @param milestoneEventListener to listen for milestone updates
   * @since 0.8.0
   */
  public void addMilestoneEventListener(MilestoneEventListener milestoneEventListener) {
    navigationViewModel.getNavigation().addMilestoneEventListener(milestoneEventListener);
  }

  private void init() {
    inflate(getContext(), R.layout.navigation_view_layout, this);
    bind();
    initViewModels();
    initNavigationViewObserver();
    initSummaryBottomSheet();
  }

  /**
   * Binds all necessary views.
   */
  private void bind() {
    mapView = findViewById(R.id.mapView);
    instructionView = findViewById(R.id.instructionView);
    summaryBottomSheet = findViewById(R.id.summaryBottomSheet);
    cancelBtn = findViewById(R.id.cancelBtn);
    recenterBtn = findViewById(R.id.recenterBtn);
  }

  private void initViewModels() {
    try {
      locationViewModel = ViewModelProviders.of((FragmentActivity) getContext()).get(LocationViewModel.class);
      routeViewModel = ViewModelProviders.of((FragmentActivity) getContext()).get(RouteViewModel.class);
      navigationViewModel = ViewModelProviders.of((FragmentActivity) getContext()).get(NavigationViewModel.class);
    } catch (ClassCastException exception) {
      throw new ClassCastException("Please ensure that the provided Context is a valid FragmentActivity");
    }
  }

  /**
   * Sets the {@link BottomSheetBehavior} based on the last state stored
   * in {@link Bundle} savedInstanceState.
   *
   * @param bottomSheetState retrieved from savedInstanceState
   */
  private void resetBottomSheetState(int bottomSheetState) {
    boolean isShowing = bottomSheetState == BottomSheetBehavior.STATE_EXPANDED;
    summaryBehavior.setHideable(!isShowing);
    summaryBehavior.setState(bottomSheetState);
  }

  /**
   * Initializes the {@link NavigationMapRoute} to be used to draw the
   * route.
   */
  private void initRoute() {
    int routeStyleRes = ThemeSwitcher.retrieveNavigationViewRouteStyle(getContext());
    mapRoute = new NavigationMapRoute(null, mapView, map, routeStyleRes);
  }

  /**
   * Initializes the {@link NavigationCamera} that will be used to follow
   * the {@link Location} updates from {@link MapboxNavigation}.
   */
  private void initCamera() {
    camera = new NavigationCamera(this, map, navigationViewModel.getNavigation());
  }

  /**
   * Subscribes the {@link InstructionView} and {@link SummaryBottomSheet} to the {@link NavigationViewModel}.
   * <p>
   * Then, creates an instance of {@link NavigationViewSubscriber}, which takes a presenter and listener.
   * <p>
   * The subscriber then subscribes to the view models, setting up the appropriate presenter / listener
   * method calls based on the {@link android.arch.lifecycle.LiveData} updates.
   */
  private void subscribeViewModels() {
    instructionView.subscribe(navigationViewModel);
    summaryBottomSheet.subscribe(navigationViewModel);

    NavigationViewSubscriber subscriber = new NavigationViewSubscriber(navigationPresenter,
      navigationViewEventDispatcher);
    subscriber.subscribe(((LifecycleOwner) getContext()), locationViewModel, routeViewModel, navigationViewModel);
  }

  /**
   * Initializes the {@link LocationLayerPlugin} to be used to draw the current
   * location.
   */
  @SuppressWarnings( {"MissingPermission"})
  private void initLocationLayer() {
    locationLayer = new LocationLayerPlugin(mapView, map, null);
    locationLayer.setLocationLayerEnabled(LocationLayerMode.NAVIGATION);
  }

  /**
   * Adds this view as a lifecycle observer.
   * This needs to be done earlier than the other observers (prior to the style loading).
   */
  private void initNavigationViewObserver() {
    try {
      ((LifecycleOwner) getContext()).getLifecycle().addObserver(this);
    } catch (ClassCastException exception) {
      throw new ClassCastException("Please ensure that the provided Context is a valid LifecycleOwner");
    }
  }

  /**
   * Add lifecycle observers to ensure these objects properly
   * start / stop based on the Android lifecycle.
   */
  private void initLifecycleObservers() {
    try {
      ((LifecycleOwner) getContext()).getLifecycle().addObserver(locationLayer);
      ((LifecycleOwner) getContext()).getLifecycle().addObserver(locationViewModel);
      ((LifecycleOwner) getContext()).getLifecycle().addObserver(navigationViewModel);
    } catch (ClassCastException exception) {
      throw new ClassCastException("Please ensure that the provided Context is a valid LifecycleOwner");
    }
  }

  /**
   * Initialize a new event dispatcher in charge of firing all navigation
   * listener updates to the classes that have implemented these listeners.
   */
  private void initNavigationEventDispatcher() {
    navigationViewEventDispatcher = new NavigationViewEventDispatcher();
  }

  /**
   * Initialize a new presenter for this Activity.
   */
  private void initNavigationPresenter() {
    navigationPresenter = new NavigationPresenter(this);
  }

  /**
   * Sets click listeners to all views that need them.
   */
  private void initClickListeners() {
    cancelBtn.setOnClickListener(new View.OnClickListener() {
      @Override
      public void onClick(View view) {
        navigationPresenter.onCancelBtnClick();
<<<<<<< HEAD
        // navigationViewEventDispatcher.onCancelNavigation();
=======
        navigationViewEventDispatcher.onCancelNavigation();
>>>>>>> 4fccd71e
      }
    });
    recenterBtn.setOnClickListener(new View.OnClickListener() {
      @Override
      public void onClick(View view) {
        navigationPresenter.onRecenterClick();
      }
    });
  }

  /**
   * Initializes the {@link BottomSheetBehavior} for {@link SummaryBottomSheet}.
   */
  private void initSummaryBottomSheet() {
    summaryBehavior = BottomSheetBehavior.from(summaryBottomSheet);
    summaryBehavior.setHideable(false);
    summaryBehavior.setBottomSheetCallback(new BottomSheetBehavior.BottomSheetCallback() {
      @Override
      public void onStateChanged(@NonNull View bottomSheet, int newState) {
        if (newState == BottomSheetBehavior.STATE_HIDDEN && navigationPresenter != null) {
          navigationPresenter.onSummaryBottomSheetHidden();
        }
      }

      @Override
      public void onSlide(@NonNull View bottomSheet, float slideOffset) {
      }
    });
  }

  @OnLifecycleEvent(Lifecycle.Event.ON_START)
  public void onStart() {
    mapView.onStart();
  }

  @OnLifecycleEvent(Lifecycle.Event.ON_RESUME)
  public void onResume() {
    mapView.onResume();
  }

  @OnLifecycleEvent(Lifecycle.Event.ON_PAUSE)
  public void onPause() {
    mapView.onPause();
  }

  @OnLifecycleEvent(Lifecycle.Event.ON_STOP)
  public void onStop() {
    mapView.onStop();
  }

  @OnLifecycleEvent(Lifecycle.Event.ON_DESTROY)
  public void onDestroy() {
    mapView.onDestroy();
  }
}<|MERGE_RESOLUTION|>--- conflicted
+++ resolved
@@ -264,11 +264,7 @@
    */
   @Override
   public void finishNavigationView() {
-<<<<<<< HEAD
-    //    navigationViewEventDispatcher.onNavigationFinished();
-=======
     navigationViewEventDispatcher.onNavigationFinished();
->>>>>>> 4fccd71e
   }
 
   @Override
@@ -535,11 +531,7 @@
       @Override
       public void onClick(View view) {
         navigationPresenter.onCancelBtnClick();
-<<<<<<< HEAD
-        // navigationViewEventDispatcher.onCancelNavigation();
-=======
         navigationViewEventDispatcher.onCancelNavigation();
->>>>>>> 4fccd71e
       }
     });
     recenterBtn.setOnClickListener(new View.OnClickListener() {
