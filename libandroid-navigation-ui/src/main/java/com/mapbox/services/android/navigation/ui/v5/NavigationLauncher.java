package com.mapbox.services.android.navigation.ui.v5;

import android.app.Activity;
import android.content.Context;
import android.content.Intent;
import android.content.SharedPreferences;
import android.preference.PreferenceManager;

import com.google.gson.Gson;
import com.google.gson.GsonBuilder;
import com.mapbox.api.directions.v5.DirectionsAdapterFactory;
import com.mapbox.api.directions.v5.models.DirectionsRoute;
import com.mapbox.geojson.Point;
import com.mapbox.services.android.navigation.v5.navigation.NavigationConstants;
import com.mapbox.services.android.navigation.v5.navigation.NavigationUnitType;
import com.mapbox.services.android.navigation.v5.utils.LocaleUtils;

import java.util.HashMap;
import java.util.Locale;

/**
 * Use this class to launch the navigation UI
 * <p>
 * You can launch the UI with either a route you have already retrieved from
 * {@link com.mapbox.services.android.navigation.v5.navigation.NavigationRoute} or you can pass a
 * {@link Point} origin and {@link Point} destination and the UI will request the {@link DirectionsRoute}
 * while initializing.
 * </p><p>
 * You have an option to include a AWS Cognito Pool ID, which will initialize the UI with AWS Polly Voice instructions
 * </p><p>
 * For testing, you can launch with simulation, in which our
 * {@link com.mapbox.services.android.location.MockLocationEngine} will begin
 * following the given {@link DirectionsRoute} once the UI is initialized
 * </p>
 */
public class NavigationLauncher {

  /**
   * Starts the UI with a {@link DirectionsRoute} already retrieved from
   * {@link com.mapbox.services.android.navigation.v5.navigation.NavigationRoute}
   *
   * @param activity must be launched from another {@link Activity}
   * @param options  with fields to customize the navigation view
   */
  public static void startNavigation(Activity activity, NavigationLauncherOptions options) {
    SharedPreferences preferences = PreferenceManager.getDefaultSharedPreferences(activity);
    SharedPreferences.Editor editor = preferences.edit();

    storeRouteOptions(options, editor);
    storeConfiguration(options, editor);

<<<<<<< HEAD
    editor.putBoolean(NavigationConstants.NAVIGATION_VIEW_SIMULATE_ROUTE, options.shouldSimulateRoute());

    Locale locale = options.navigationOptions().locale();
    if (locale == null) {
      locale = LocaleUtils.getDeviceLocale(activity);
    }

    editor.putString(NavigationConstants.NAVIGATION_VIEW_LOCALE_LANGUAGE, locale.getLanguage());
    editor.putString(NavigationConstants.NAVIGATION_VIEW_LOCALE_COUNTRY, locale.getCountry());
    editor.putInt(NavigationConstants.NAVIGATION_VIEW_UNIT_TYPE, options.navigationOptions().unitType());

    setThemePreferences(options, editor);
=======
    storeLocale(activity, options, editor);
    storeUnitType(options, editor);
    storeThemePreferences(options, editor);
>>>>>>> c21e4442

    editor.apply();

    Intent navigationActivity = new Intent(activity, NavigationActivity.class);
    activity.startActivity(navigationActivity);
  }

  /**
   * Used to extract the route used to launch the drop-in UI.
   * <p>
   * Extracts the route {@link String} from {@link SharedPreferences} and converts
   * it back to a {@link DirectionsRoute} object with {@link Gson}.
   *
   * @param context to retrieve {@link SharedPreferences}
   * @return {@link DirectionsRoute} stored when launching
   */
  static DirectionsRoute extractRoute(Context context) {
    SharedPreferences preferences = PreferenceManager.getDefaultSharedPreferences(context);
    String directionsRouteJson = preferences.getString(NavigationConstants.NAVIGATION_VIEW_ROUTE_KEY, "");
    return DirectionsRoute.fromJson(directionsRouteJson);
  }

  /**
   * Used to extract the origin and position coordinates used to launch
   * the drop-in UI.
   * <p>
   * A {@link HashMap} is used to ensure the correct coordinate is
   * extracted in the {@link NavigationView} with the defined constants.
   *
   * @param context to retrieve {@link SharedPreferences}
   * @return map with both origin and destination coordinates
   */
  static HashMap<String, Point> extractCoordinates(Context context) {
    SharedPreferences preferences = PreferenceManager.getDefaultSharedPreferences(context);
    double originLng = Double.longBitsToDouble(preferences
      .getLong(NavigationConstants.NAVIGATION_VIEW_ORIGIN_LNG_KEY, 0));
    double originLat = Double.longBitsToDouble(preferences
      .getLong(NavigationConstants.NAVIGATION_VIEW_ORIGIN_LAT_KEY, 0));
    double destinationLng = Double.longBitsToDouble(preferences
      .getLong(NavigationConstants.NAVIGATION_VIEW_DESTINATION_LNG_KEY, 0));
    double destinationLat = Double.longBitsToDouble(preferences
      .getLong(NavigationConstants.NAVIGATION_VIEW_DESTINATION_LAT_KEY, 0));

    Point origin = Point.fromLngLat(originLng, originLat);
    Point destination = Point.fromLngLat(destinationLng, destinationLat);

    HashMap<String, Point> coordinates = new HashMap<>();
    coordinates.put(NavigationConstants.NAVIGATION_VIEW_ORIGIN, origin);
    coordinates.put(NavigationConstants.NAVIGATION_VIEW_DESTINATION, destination);
    return coordinates;
  }

  private static void storeRouteOptions(NavigationLauncherOptions options, SharedPreferences.Editor editor) {
    if (options.directionsRoute() != null) {
      storeDirectionsRouteValue(options, editor);
    } else if (options.origin() != null && options.destination() != null) {
      storeCoordinateValues(options, editor);
    } else {
      throw new RuntimeException("A valid DirectionsRoute or origin and "
        + "destination must be provided in NavigationViewOptions");
    }
  }

  private static void storeConfiguration(NavigationLauncherOptions options, SharedPreferences.Editor editor) {
    editor.putString(NavigationConstants.NAVIGATION_VIEW_AWS_POOL_ID, options.awsPoolId());
    editor.putBoolean(NavigationConstants.NAVIGATION_VIEW_SIMULATE_ROUTE, options.shouldSimulateRoute());
    editor.putString(NavigationConstants.NAVIGATION_VIEW_ROUTE_PROFILE_KEY, options.directionsProfile());
    editor.putBoolean(NavigationConstants.NAVIGATION_VIEW_OFF_ROUTE_ENABLED_KEY, options.enableOffRouteDetection());
  }

  private static void storeThemePreferences(NavigationLauncherOptions options, SharedPreferences.Editor editor) {
    boolean preferenceThemeSet = options.lightThemeResId() != null || options.darkThemeResId() != null;
    editor.putBoolean(NavigationConstants.NAVIGATION_VIEW_PREFERENCE_SET_THEME, preferenceThemeSet);

    if (preferenceThemeSet) {
      if (options.lightThemeResId() != null) {
        editor.putInt(NavigationConstants.NAVIGATION_VIEW_LIGHT_THEME, options.lightThemeResId());
      }
      if (options.darkThemeResId() != null) {
        editor.putInt(NavigationConstants.NAVIGATION_VIEW_DARK_THEME, options.darkThemeResId());
      }
    }
  }

  private static void storeUnitType(NavigationLauncherOptions options, SharedPreferences.Editor editor) {
    Integer unitType = options.unitType();
    if (unitType == null) {
      unitType = NavigationUnitType.NONE_SPECIFIED;
    }
    editor.putInt(NavigationConstants.NAVIGATION_VIEW_UNIT_TYPE, unitType);
  }

  private static void storeLocale(Activity activity, NavigationLauncherOptions options,
                                  SharedPreferences.Editor editor) {
    Locale locale = options.locale();
    if (locale == null) {
      locale = LocaleUtils.getDeviceLocale(activity);
    }
    editor.putString(NavigationConstants.NAVIGATION_VIEW_LOCALE_LANGUAGE, locale.getLanguage());
    editor.putString(NavigationConstants.NAVIGATION_VIEW_LOCALE_COUNTRY, locale.getCountry());
  }

  private static void storeDirectionsRouteValue(NavigationLauncherOptions options, SharedPreferences.Editor editor) {
    editor.putString(NavigationConstants.NAVIGATION_VIEW_ROUTE_KEY, new GsonBuilder()
      .registerTypeAdapterFactory(DirectionsAdapterFactory.create()).create().toJson(options.directionsRoute()));
  }

  private static void storeCoordinateValues(NavigationLauncherOptions options, SharedPreferences.Editor editor) {
    // Reset any previous value for the route json
    editor.putString(NavigationConstants.NAVIGATION_VIEW_ROUTE_KEY, "");
    // Store the coordinates
    editor.putLong(NavigationConstants.NAVIGATION_VIEW_ORIGIN_LAT_KEY,
      Double.doubleToRawLongBits(options.origin().latitude()));
    editor.putLong(NavigationConstants.NAVIGATION_VIEW_ORIGIN_LNG_KEY,
      Double.doubleToRawLongBits(options.origin().longitude()));
    editor.putLong(NavigationConstants.NAVIGATION_VIEW_DESTINATION_LAT_KEY,
      Double.doubleToRawLongBits(options.destination().latitude()));
    editor.putLong(NavigationConstants.NAVIGATION_VIEW_DESTINATION_LNG_KEY,
      Double.doubleToRawLongBits(options.destination().longitude()));
  }
}<|MERGE_RESOLUTION|>--- conflicted
+++ resolved
@@ -49,24 +49,9 @@
     storeRouteOptions(options, editor);
     storeConfiguration(options, editor);
 
-<<<<<<< HEAD
-    editor.putBoolean(NavigationConstants.NAVIGATION_VIEW_SIMULATE_ROUTE, options.shouldSimulateRoute());
-
-    Locale locale = options.navigationOptions().locale();
-    if (locale == null) {
-      locale = LocaleUtils.getDeviceLocale(activity);
-    }
-
-    editor.putString(NavigationConstants.NAVIGATION_VIEW_LOCALE_LANGUAGE, locale.getLanguage());
-    editor.putString(NavigationConstants.NAVIGATION_VIEW_LOCALE_COUNTRY, locale.getCountry());
-    editor.putInt(NavigationConstants.NAVIGATION_VIEW_UNIT_TYPE, options.navigationOptions().unitType());
-
-    setThemePreferences(options, editor);
-=======
     storeLocale(activity, options, editor);
     storeUnitType(options, editor);
     storeThemePreferences(options, editor);
->>>>>>> c21e4442
 
     editor.apply();
 
@@ -131,7 +116,6 @@
   }
 
   private static void storeConfiguration(NavigationLauncherOptions options, SharedPreferences.Editor editor) {
-    editor.putString(NavigationConstants.NAVIGATION_VIEW_AWS_POOL_ID, options.awsPoolId());
     editor.putBoolean(NavigationConstants.NAVIGATION_VIEW_SIMULATE_ROUTE, options.shouldSimulateRoute());
     editor.putString(NavigationConstants.NAVIGATION_VIEW_ROUTE_PROFILE_KEY, options.directionsProfile());
     editor.putBoolean(NavigationConstants.NAVIGATION_VIEW_OFF_ROUTE_ENABLED_KEY, options.enableOffRouteDetection());
