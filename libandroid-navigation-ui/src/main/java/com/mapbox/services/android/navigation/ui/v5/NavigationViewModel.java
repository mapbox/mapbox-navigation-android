package com.mapbox.services.android.navigation.ui.v5;

import android.app.Application;
import android.arch.lifecycle.AndroidViewModel;
import android.arch.lifecycle.MutableLiveData;
import android.content.Context;
import android.location.Location;
import android.net.ConnectivityManager;
import android.net.NetworkInfo;
import android.text.TextUtils;

import com.mapbox.api.directions.v5.models.DirectionsRoute;
import com.mapbox.geojson.Point;
import com.mapbox.mapboxsdk.Mapbox;
import com.mapbox.services.android.navigation.ui.v5.feedback.FeedbackItem;
import com.mapbox.services.android.navigation.ui.v5.instruction.BannerInstructionModel;
import com.mapbox.services.android.navigation.ui.v5.instruction.InstructionModel;
import com.mapbox.services.android.navigation.ui.v5.route.OffRouteEvent;
import com.mapbox.services.android.navigation.ui.v5.summary.SummaryModel;
import com.mapbox.services.android.navigation.ui.v5.voice.InstructionPlayer;
import com.mapbox.services.android.navigation.ui.v5.voice.NavigationInstructionPlayer;
import com.mapbox.services.android.navigation.v5.milestone.BannerInstructionMilestone;
import com.mapbox.services.android.navigation.v5.milestone.Milestone;
import com.mapbox.services.android.navigation.v5.milestone.MilestoneEventListener;
import com.mapbox.services.android.navigation.v5.milestone.VoiceInstructionMilestone;
import com.mapbox.services.android.navigation.v5.navigation.MapboxNavigation;
import com.mapbox.services.android.navigation.v5.navigation.MapboxNavigationOptions;
import com.mapbox.services.android.navigation.v5.navigation.NavigationEventListener;
import com.mapbox.services.android.navigation.v5.navigation.NavigationTimeFormat;
import com.mapbox.services.android.navigation.v5.navigation.NavigationUnitType;
import com.mapbox.services.android.navigation.v5.navigation.metrics.FeedbackEvent;
import com.mapbox.services.android.navigation.v5.offroute.OffRouteListener;
import com.mapbox.services.android.navigation.v5.route.FasterRouteListener;
import com.mapbox.services.android.navigation.v5.routeprogress.ProgressChangeListener;
import com.mapbox.services.android.navigation.v5.routeprogress.RouteProgress;
import com.mapbox.services.android.navigation.v5.utils.LocaleUtils;
import com.mapbox.services.android.telemetry.location.LocationEngine;

import java.util.Locale;

public class NavigationViewModel extends AndroidViewModel implements ProgressChangeListener,
  OffRouteListener, MilestoneEventListener, NavigationEventListener, FasterRouteListener {

  public final MutableLiveData<InstructionModel> instructionModel = new MutableLiveData<>();
  public final MutableLiveData<BannerInstructionModel> bannerInstructionModel = new MutableLiveData<>();
  public final MutableLiveData<SummaryModel> summaryModel = new MutableLiveData<>();
  public final MutableLiveData<Boolean> isOffRoute = new MutableLiveData<>();
  public final MutableLiveData<Boolean> isFeedbackShowing = new MutableLiveData<>();
  final MutableLiveData<FeedbackItem> selectedFeedbackItem = new MutableLiveData<>();
  final MutableLiveData<Location> navigationLocation = new MutableLiveData<>();
  final MutableLiveData<DirectionsRoute> fasterRoute = new MutableLiveData<>();
  final MutableLiveData<OffRouteEvent> offRouteEvent = new MutableLiveData<>();
  final MutableLiveData<Boolean> isRunning = new MutableLiveData<>();
  final MutableLiveData<Boolean> shouldRecordScreenshot = new MutableLiveData<>();

  private MapboxNavigation navigation;
  private NavigationInstructionPlayer instructionPlayer;
  private ConnectivityManager connectivityManager;
  private RouteProgress routeProgress;
  private String feedbackId;
  private String screenshot;
  private Locale locale;
  @NavigationUnitType.UnitType
  private int unitType;
  @NavigationTimeFormat.Type
  private int timeFormatType;

  public NavigationViewModel(Application application) {
    super(application);
    initConnectivityManager(application);
  }

  public void onDestroy() {
    endNavigation();
    deactivateInstructionPlayer();
  }

  /**
   * Listener used to update the location on screen
   * and the data in the top / bottom views of the drop-in UI.
   * <p>
   * Added to {@link com.mapbox.services.android.navigation.v5.navigation.MapboxNavigation}.
   *
   * @param location      modified to snap to the route being driven
   * @param routeProgress used to create new models for our top / bottom views
   * @since 0.6.0
   */
  @Override
  public void onProgressChange(Location location, RouteProgress routeProgress) {
    this.routeProgress = routeProgress;
    instructionModel.setValue(new InstructionModel(getApplication(), routeProgress, locale, unitType));
    summaryModel.setValue(new SummaryModel(getApplication(), routeProgress, locale, unitType, timeFormatType));
    navigationLocation.setValue(location);
  }

  /**
   * Listener used to update when a user has gone off-route.
   * <p>
   * This is being used as a cue for a re-route UX / to fetch a new route to
   * keep the user on course.
   * <p>
   * Added to {@link com.mapbox.services.android.navigation.v5.navigation.MapboxNavigation}.
   *
   * @param location given to create a new origin
   * @since 0.6.0
   */
  @Override
  public void userOffRoute(Location location) {
    if (hasNetworkConnection()) {
      Point newOrigin = Point.fromLngLat(location.getLongitude(), location.getLatitude());
      this.offRouteEvent.setValue(new OffRouteEvent(newOrigin, routeProgress));
      isOffRoute.setValue(true);
    }
  }

  /**
   * Listener used to play instructions and finish this activity
   * when the arrival milestone is triggered.
   * <p>
   * Added to {@link com.mapbox.services.android.navigation.v5.navigation.MapboxNavigation}.
   *
   * @param routeProgress ignored in this scenario
   * @param instruction   to be voiced by the {@link InstructionPlayer}
   * @param milestone     the milestone being triggered
   * @since 0.8.0
   */
  @Override
  public void onMilestoneEvent(RouteProgress routeProgress, String instruction, Milestone milestone) {
    if (milestone instanceof VoiceInstructionMilestone) {
      instructionPlayer.play((VoiceInstructionMilestone) milestone);
    }
    updateBannerInstruction(routeProgress, milestone);
  }

  /**
   * Listener used to determine is navigation is running / not running.
   * <p>
   * In {@link NavigationView}, views will be shown when true.  When false,
   * the {@link android.app.Activity} will be destroyed.
   *
   * @param running true if {@link MapboxNavigation} is up and running, false if not
   * @since 0.6.0
   */
  @Override
  public void onRunning(boolean running) {
    isRunning.setValue(running);
  }

  /**
   * Listener that will be fired if a faster {@link DirectionsRoute} is found
   * while navigating.
   *
   * @param directionsRoute faster route retrieved
   * @since 0.9.0
   */
  @Override
  public void fasterRouteFound(DirectionsRoute directionsRoute) {
    fasterRoute.setValue(directionsRoute);
  }

  public void setMuted(boolean isMuted) {
    instructionPlayer.setMuted(isMuted);
  }

  /**
   * Records a general feedback item with source
   */
  public void recordFeedback(@FeedbackEvent.FeedbackSource String feedbackSource) {
    feedbackId = navigation.recordFeedback(FeedbackEvent.FEEDBACK_TYPE_GENERAL_ISSUE, "", feedbackSource);
    shouldRecordScreenshot.setValue(true);
  }

  /**
   * Used to update an existing {@link FeedbackItem}
   * with a feedback type and description.
   * <p>
   * Uses cached feedbackId to ensure the proper item is updated.
   *
   * @param feedbackItem item to be updated
   * @since 0.7.0
   */
  public void updateFeedback(FeedbackItem feedbackItem) {
    if (!TextUtils.isEmpty(feedbackId)) {
      navigation.updateFeedback(feedbackId, feedbackItem.getFeedbackType(), feedbackItem.getDescription(), screenshot);
      selectedFeedbackItem.setValue(feedbackItem);
      feedbackId = null;
      screenshot = null;
    }
  }

  /**
   * Used to cancel an existing {@link FeedbackItem}.
   * <p>
   * Uses cached feedbackId to ensure the proper item is cancelled.
   *
   * @since 0.7.0
   */
  public void cancelFeedback() {
    if (!TextUtils.isEmpty(feedbackId)) {
      isFeedbackShowing.setValue(false);
      navigation.cancelFeedback(feedbackId);
      feedbackId = null;
    }
  }

  /**
   * Returns the current instance of {@link MapboxNavigation}.
   *
   * @since 0.6.1
   */
  public MapboxNavigation getNavigation() {
    return navigation;
  }

  /**
   * This method will pass {@link MapboxNavigationOptions} from the {@link NavigationViewOptions}
   * to this view model to be used to initialize {@link MapboxNavigation}.
   *
   * @param options to init MapboxNavigation
   */
  void initializeNavigationOptions(Context context, MapboxNavigationOptions options) {
    initLocaleInfo(options);
    initVoiceInstructions();
    initNavigation(context, options);
    initTimeFormat(options);
  }

  void updateRoute(DirectionsRoute route) {
    startNavigation(route);
    isOffRoute.setValue(false);
  }

  void updateFeedbackScreenshot(String screenshot) {
    if (!TextUtils.isEmpty(feedbackId)) {
      this.screenshot = screenshot;
    }
    shouldRecordScreenshot.setValue(false);
  }

  void updateLocationEngine(LocationEngine locationEngine) {
    navigation.setLocationEngine(locationEngine);
  }

  /**
<<<<<<< HEAD
   * Initializes {@link MapboxNavigation} and adds all views that implement listeners.
   */
  private void initNavigation(Context context, MapboxNavigationOptions options) {
    navigation = new MapboxNavigation(context, Mapbox.getAccessToken(), options);
    addNavigationListeners();
  }

  private void initLocaleInfo(MapboxNavigationOptions options) {
    locale = LocaleUtils.getNonNullLocale(this.getApplication(), options.locale());
    unitType = options.unitType();
  }

  /**
   * Initializes the {@link InstructionPlayer}.
   */
  private void initVoiceInstructions() {
    instructionPlayer = new NavigationInstructionPlayer(this.getApplication().getBaseContext(), locale);
  }

  /**
=======
>>>>>>> efd45430
   * Initializes the {@link ConnectivityManager}.
   */
  private void initConnectivityManager(Application application) {
    connectivityManager = (ConnectivityManager) application.getSystemService(Context.CONNECTIVITY_SERVICE);
  }

  /**
   * Destroys {@link MapboxNavigation} if not null
   */
  private void endNavigation() {
    if (navigation != null) {
      navigation.onDestroy();
    }
  }

  /**
   * Destroys the {@link InstructionPlayer} if not null
   */
  private void deactivateInstructionPlayer() {
    if (instructionPlayer != null) {
      instructionPlayer.onDestroy();
    }
  }

  /**
   * Checks for active network connection.
   *
   * @return true if connected, false otherwise
   */
  @SuppressWarnings( {"MissingPermission"})
  private boolean hasNetworkConnection() {
    if (connectivityManager == null) {
      return false;
    }

    NetworkInfo activeNetwork = connectivityManager.getActiveNetworkInfo();
    return activeNetwork != null && activeNetwork.isConnectedOrConnecting();
  }

  private void updateBannerInstruction(RouteProgress routeProgress, Milestone milestone) {
    if (milestone instanceof BannerInstructionMilestone) {
      bannerInstructionModel.setValue(
        new BannerInstructionModel(
          getApplication(), (BannerInstructionMilestone) milestone, routeProgress, locale, unitType));
    }
  }

  private void initLocaleInfo(MapboxNavigationOptions options) {
    locale = LocaleUtils.getNonNullLocale(this.getApplication(), options.locale());
    unitType = options.unitType();
  }

  /**
   * Initializes the {@link InstructionPlayer}.
   */
  private void initVoiceInstructions() {
    instructionPlayer = new NavigationInstructionPlayer(this.getApplication().getBaseContext(),
      preferences.getString(NavigationConstants.NAVIGATION_VIEW_AWS_POOL_ID, null), locale);
  }

  /**
   * Initializes {@link MapboxNavigation} and adds all views that implement listeners.
   */
  private void initNavigation(Context context, MapboxNavigationOptions options) {
    navigation = new MapboxNavigation(context, Mapbox.getAccessToken(), options);
    addNavigationListeners();
  }

  private void initTimeFormat(MapboxNavigationOptions options) {
    timeFormatType = options.timeFormatType();
  }

  /**
   * Adds this class as a listener for progress,
   * milestones, and off route events.
   */
  private void addNavigationListeners() {
    if (navigation != null) {
      navigation.addProgressChangeListener(this);
      navigation.addOffRouteListener(this);
      navigation.addMilestoneEventListener(this);
      navigation.addNavigationEventListener(this);
      navigation.addFasterRouteListener(this);
    }
  }

  /**
   * Starts navigation and sets isRunning to true.
   * <p>
   * This will notify any observer of isRunning that navigation has begun.
   *
   * @param route that is being navigated
   */
  private void startNavigation(DirectionsRoute route) {
    if (route != null) {
      navigation.startNavigation(route);
    }
  }
}<|MERGE_RESOLUTION|>--- conflicted
+++ resolved
@@ -242,29 +242,6 @@
   }
 
   /**
-<<<<<<< HEAD
-   * Initializes {@link MapboxNavigation} and adds all views that implement listeners.
-   */
-  private void initNavigation(Context context, MapboxNavigationOptions options) {
-    navigation = new MapboxNavigation(context, Mapbox.getAccessToken(), options);
-    addNavigationListeners();
-  }
-
-  private void initLocaleInfo(MapboxNavigationOptions options) {
-    locale = LocaleUtils.getNonNullLocale(this.getApplication(), options.locale());
-    unitType = options.unitType();
-  }
-
-  /**
-   * Initializes the {@link InstructionPlayer}.
-   */
-  private void initVoiceInstructions() {
-    instructionPlayer = new NavigationInstructionPlayer(this.getApplication().getBaseContext(), locale);
-  }
-
-  /**
-=======
->>>>>>> efd45430
    * Initializes the {@link ConnectivityManager}.
    */
   private void initConnectivityManager(Application application) {
@@ -322,7 +299,7 @@
    */
   private void initVoiceInstructions() {
     instructionPlayer = new NavigationInstructionPlayer(this.getApplication().getBaseContext(),
-      preferences.getString(NavigationConstants.NAVIGATION_VIEW_AWS_POOL_ID, null), locale);
+      locale);
   }
 
   /**
