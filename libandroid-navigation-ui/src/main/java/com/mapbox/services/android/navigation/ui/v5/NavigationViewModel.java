package com.mapbox.services.android.navigation.ui.v5;

import android.app.Application;
import android.arch.lifecycle.AndroidViewModel;
import android.arch.lifecycle.Lifecycle;
import android.arch.lifecycle.LifecycleObserver;
import android.arch.lifecycle.MutableLiveData;
import android.arch.lifecycle.OnLifecycleEvent;
import android.content.Context;
import android.content.SharedPreferences;
import android.location.Location;
import android.preference.PreferenceManager;
import android.text.TextUtils;

import com.mapbox.directions.v5.models.DirectionsRoute;
import com.mapbox.geojson.Point;
import com.mapbox.mapboxsdk.Mapbox;
import com.mapbox.services.android.navigation.ui.v5.feedback.FeedbackItem;
import com.mapbox.services.android.navigation.ui.v5.instruction.InstructionModel;
import com.mapbox.services.android.navigation.ui.v5.summary.SummaryModel;
import com.mapbox.services.android.navigation.ui.v5.voice.InstructionPlayer;
import com.mapbox.services.android.navigation.ui.v5.voice.NavigationInstructionPlayer;
import com.mapbox.services.android.navigation.v5.milestone.MilestoneEventListener;
import com.mapbox.services.android.navigation.v5.navigation.metrics.FeedbackEvent;
import com.mapbox.services.android.navigation.v5.navigation.MapboxNavigation;
import com.mapbox.services.android.navigation.v5.navigation.MapboxNavigationOptions;
import com.mapbox.services.android.navigation.v5.navigation.NavigationConstants;
import com.mapbox.services.android.navigation.v5.navigation.NavigationUnitType;
import com.mapbox.services.android.navigation.v5.navigation.NavigationEventListener;
import com.mapbox.services.android.navigation.v5.offroute.OffRouteListener;
import com.mapbox.services.android.navigation.v5.routeprogress.ProgressChangeListener;
import com.mapbox.services.android.navigation.v5.routeprogress.RouteProgress;
import com.mapbox.services.android.telemetry.location.LocationEngine;

import java.text.DecimalFormat;

public class NavigationViewModel extends AndroidViewModel implements LifecycleObserver, ProgressChangeListener,
  OffRouteListener, MilestoneEventListener, NavigationEventListener {

  public final MutableLiveData<InstructionModel> instructionModel = new MutableLiveData<>();
  public final MutableLiveData<SummaryModel> summaryModel = new MutableLiveData<>();
  public final MutableLiveData<Boolean> isOffRoute = new MutableLiveData<>();
  final MutableLiveData<Location> navigationLocation = new MutableLiveData<>();
  final MutableLiveData<Point> newOrigin = new MutableLiveData<>();
  final MutableLiveData<Boolean> isRunning = new MutableLiveData<>();

  private MapboxNavigation navigation;
  private NavigationInstructionPlayer instructionPlayer;
  private SharedPreferences preferences;
<<<<<<< HEAD
  private DecimalFormat decimalFormat;
=======
>>>>>>> 8302d3e4
  private int unitType;
  private String feedbackId;

  public NavigationViewModel(Application application) {
    super(application);
    preferences = PreferenceManager.getDefaultSharedPreferences(application);
<<<<<<< HEAD
=======
    initUnitType();
    initNavigation(application);
>>>>>>> 8302d3e4
    initVoiceInstructions(application);
    initDecimalFormat();
  }

  @OnLifecycleEvent(Lifecycle.Event.ON_DESTROY)
  public void onDestroy() {
    endNavigation();
    deactivateInstructionPlayer();
  }

  /**
   * Listener used to update the location on screen
   * and the data in the top / bottom views of the drop-in UI.
   * <p>
   * Added to {@link com.mapbox.services.android.navigation.v5.navigation.MapboxNavigation}.
   *
   * @param location      modified to snap to the route being driven
   * @param routeProgress used to create new models for our top / bottom views
   * @since 0.6.0
   */
  @Override
  public void onProgressChange(Location location, RouteProgress routeProgress) {
    instructionModel.setValue(new InstructionModel(routeProgress, decimalFormat, unitType));
    summaryModel.setValue(new SummaryModel(routeProgress, decimalFormat, unitType));
    navigationLocation.setValue(location);
  }

  /**
   * Listener used to update when a user has gone off-route.
   * <p>
   * This is being used as a cue for a re-route UX / to fetch a new route to
   * keep the user on course.
   * <p>
   * Added to {@link com.mapbox.services.android.navigation.v5.navigation.MapboxNavigation}.
   *
   * @param location given to create a new origin
   * @since 0.6.0
   */
  @Override
  public void userOffRoute(Location location) {
    Point newOrigin = Point.fromLngLat(location.getLongitude(), location.getLatitude());
    this.newOrigin.setValue(newOrigin);
    isOffRoute.setValue(true);
  }

  /**
   * Listener used to play instructions and finish this activity
   * when the arrival milestone is triggered.
   * <p>
   * Added to {@link com.mapbox.services.android.navigation.v5.navigation.MapboxNavigation}.
   *
   * @param routeProgress ignored in this scenario
   * @param instruction   to be voiced by the {@link InstructionPlayer}
   * @param identifier    used to determine the type of milestone
   * @since 0.6.0
   */
  @Override
  public void onMilestoneEvent(RouteProgress routeProgress, String instruction, int identifier) {
    instructionPlayer.play(instruction);
  }

  /**
   * Listener used to determine is navigation is running / not running.
   * <p>
   * In {@link NavigationView}, views will be shown when true.  When false,
   * the {@link android.app.Activity} will be destroyed.
   *
   * @param running true if {@link MapboxNavigation} is up and running, false if not
   * @since 0.6.0
   */
  @Override
  public void onRunning(boolean running) {
    isRunning.setValue(running);
  }

  public void setMuted(boolean isMuted) {
    instructionPlayer.setMuted(isMuted);
  }

  /**
   * Records a general feedback item with source
   */
  public void recordFeedback(@FeedbackEvent.FeedbackSource String feedbackSource) {
    feedbackId = navigation.recordFeedback(FeedbackEvent.FEEDBACK_TYPE_GENERAL_ISSUE, "", feedbackSource);
  }

  /**
   * Used to update an existing {@link FeedbackItem}
   * with a feedback type and description.
   * <p>
   * Uses cached feedbackId to ensure the proper item is updated.
   *
   * @param feedbackItem item to be updated
   * @since 0.7.0
   */
  public void updateFeedback(FeedbackItem feedbackItem) {
    if (!TextUtils.isEmpty(feedbackId)) {
      navigation.updateFeedback(feedbackId, feedbackItem.getFeedbackType(), feedbackItem.getDescription());
      feedbackId = null;
    }
  }

  /**
   * Used to cancel an existing {@link FeedbackItem}.
   * <p>
   * Uses cached feedbackId to ensure the proper item is cancelled.
   *
   * @since 0.7.0
   */
  public void cancelFeedback() {
    if (!TextUtils.isEmpty(feedbackId)) {
      navigation.cancelFeedback(feedbackId);
      feedbackId = null;
    }
  }

  /**
   * Returns the current instance of {@link MapboxNavigation}.
   *
   * @since 0.6.1
   */
  public MapboxNavigation getNavigation() {
    return navigation;
  }

  /**
   * This method will pass {@link MapboxNavigationOptions} from the {@link NavigationViewOptions}
   * to this view model to be used to initialize {@link MapboxNavigation}.
   *
   * @param options to init MapboxNavigation
   */
  void initializeNavigationOptions(Context context, MapboxNavigationOptions options) {
    initNavigation(context, options);
    this.unitType = options.unitType();
  }

  void updateRoute(DirectionsRoute route) {
    startNavigation(route);
    isOffRoute.setValue(false);
  }

  void updateLocationEngine(LocationEngine locationEngine) {
    navigation.setLocationEngine(locationEngine);
  }

  /**
   * Initializes {@link MapboxNavigation} and adds all views that implement listeners.
   */
<<<<<<< HEAD
  private void initNavigation(Context context, MapboxNavigationOptions options) {
    navigation = new MapboxNavigation(context, Mapbox.getAccessToken(), options);
    addNavigationListeners();
=======
  private void initNavigation(Application application) {
    navigation = new MapboxNavigation(application.getApplicationContext(), Mapbox.getAccessToken(),
      MapboxNavigationOptions.builder()
        .isFromNavigationUi(true)
        .unitType(unitType)
        .build());
  }

  /**
   * Initializes distance unit (imperial or metric).
   */
  private void initUnitType() {
    unitType = preferences.getInt(NavigationConstants.NAVIGATION_VIEW_UNIT_TYPE,
      NavigationUnitType.TYPE_IMPERIAL);
>>>>>>> 8302d3e4
  }

  /**
   * Initializes the {@link InstructionPlayer}.
   */
  private void initVoiceInstructions(Application application) {
    instructionPlayer = new NavigationInstructionPlayer(application.getBaseContext(),
      preferences.getString(NavigationConstants.NAVIGATION_VIEW_AWS_POOL_ID, null));
  }

  /**
   * Initializes decimal format to be used to populate views with
   * distance remaining.
   */
  private void initDecimalFormat() {
    decimalFormat = new DecimalFormat(NavigationConstants.DECIMAL_FORMAT);
  }

  /**
   * Adds this class as a listener for progress,
   * milestones, and off route events.
   */
  private void addNavigationListeners() {
    if (navigation != null) {
      navigation.addProgressChangeListener(this);
      navigation.addOffRouteListener(this);
      navigation.addMilestoneEventListener(this);
      navigation.addNavigationEventListener(this);
    }
  }

  /**
   * Starts navigation and sets isRunning to true.
   * <p>
   * This will notify any observer of isRunning that navigation has begun.
   *
   * @param route that is being navigated
   */
  private void startNavigation(DirectionsRoute route) {
    if (route != null) {
      navigation.startNavigation(route);
    }
  }

  /**
   * Destroys {@link MapboxNavigation} if not null
   */
  private void endNavigation() {
    if (navigation != null) {
      navigation.onDestroy();
    }
  }

  /**
   * Destroys the {@link InstructionPlayer} if not null
   */
  private void deactivateInstructionPlayer() {
    if (instructionPlayer != null) {
      instructionPlayer.onDestroy();
    }
  }
}<|MERGE_RESOLUTION|>--- conflicted
+++ resolved
@@ -21,12 +21,11 @@
 import com.mapbox.services.android.navigation.ui.v5.voice.InstructionPlayer;
 import com.mapbox.services.android.navigation.ui.v5.voice.NavigationInstructionPlayer;
 import com.mapbox.services.android.navigation.v5.milestone.MilestoneEventListener;
-import com.mapbox.services.android.navigation.v5.navigation.metrics.FeedbackEvent;
 import com.mapbox.services.android.navigation.v5.navigation.MapboxNavigation;
 import com.mapbox.services.android.navigation.v5.navigation.MapboxNavigationOptions;
 import com.mapbox.services.android.navigation.v5.navigation.NavigationConstants;
-import com.mapbox.services.android.navigation.v5.navigation.NavigationUnitType;
 import com.mapbox.services.android.navigation.v5.navigation.NavigationEventListener;
+import com.mapbox.services.android.navigation.v5.navigation.metrics.FeedbackEvent;
 import com.mapbox.services.android.navigation.v5.offroute.OffRouteListener;
 import com.mapbox.services.android.navigation.v5.routeprogress.ProgressChangeListener;
 import com.mapbox.services.android.navigation.v5.routeprogress.RouteProgress;
@@ -47,21 +46,13 @@
   private MapboxNavigation navigation;
   private NavigationInstructionPlayer instructionPlayer;
   private SharedPreferences preferences;
-<<<<<<< HEAD
   private DecimalFormat decimalFormat;
-=======
->>>>>>> 8302d3e4
   private int unitType;
   private String feedbackId;
 
   public NavigationViewModel(Application application) {
     super(application);
     preferences = PreferenceManager.getDefaultSharedPreferences(application);
-<<<<<<< HEAD
-=======
-    initUnitType();
-    initNavigation(application);
->>>>>>> 8302d3e4
     initVoiceInstructions(application);
     initDecimalFormat();
   }
@@ -210,26 +201,9 @@
   /**
    * Initializes {@link MapboxNavigation} and adds all views that implement listeners.
    */
-<<<<<<< HEAD
   private void initNavigation(Context context, MapboxNavigationOptions options) {
     navigation = new MapboxNavigation(context, Mapbox.getAccessToken(), options);
     addNavigationListeners();
-=======
-  private void initNavigation(Application application) {
-    navigation = new MapboxNavigation(application.getApplicationContext(), Mapbox.getAccessToken(),
-      MapboxNavigationOptions.builder()
-        .isFromNavigationUi(true)
-        .unitType(unitType)
-        .build());
-  }
-
-  /**
-   * Initializes distance unit (imperial or metric).
-   */
-  private void initUnitType() {
-    unitType = preferences.getInt(NavigationConstants.NAVIGATION_VIEW_UNIT_TYPE,
-      NavigationUnitType.TYPE_IMPERIAL);
->>>>>>> 8302d3e4
   }
 
   /**
