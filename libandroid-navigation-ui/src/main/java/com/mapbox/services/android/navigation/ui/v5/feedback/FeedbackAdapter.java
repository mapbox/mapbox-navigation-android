--- conflicted
+++ resolved
@@ -15,26 +15,6 @@
   private List<FeedbackItem> feedbackItems = new ArrayList<>();
 
   FeedbackAdapter() {
-<<<<<<< HEAD
-    feedbackItems.add(new FeedbackItem(R.drawable.feedback_item_orange_background,
-      "Instruction\nTiming", R.drawable.ic_access_time,
-      FeedbackItem.FEEDBACK_TYPE_INSTRUCTION_TIMING, ""));
-    feedbackItems.add(new FeedbackItem(R.drawable.feedback_item_red_background,
-      "Confusing\nInstruction", R.drawable.ic_routing_error,
-      FeedbackItem.FEEDBACK_TYPE_CONFUSING_INSTRUCTION, ""));
-    feedbackItems.add(new FeedbackItem(R.drawable.feedback_item_orange_background,
-      "Not\nAllowed", R.drawable.ic_road_closed,
-      FeedbackItem.FEEDBACK_TYPE_UNALLOWED_TURN, ""));
-    feedbackItems.add(new FeedbackItem(R.drawable.feedback_item_red_background,
-      "GPS\nInaccurate", R.drawable.ic_gps_not_fixed,
-      FeedbackItem.FEEDBACK_TYPE_INACCURATE_GPS, ""));
-    feedbackItems.add(new FeedbackItem(R.drawable.feedback_item_orange_background,
-      "Bad\nRoute", R.drawable.ic_hazard,
-      FeedbackItem.FEEDBACK_TYPE_BAD_ROUTE, ""));
-    feedbackItems.add(new FeedbackItem(R.drawable.feedback_item_red_background,
-      "Report\nTraffic", R.drawable.ic_traffic,
-      FeedbackItem.FEEDBACK_TYPE_REPORT_TRAFFIC, ""));
-=======
     feedbackItems.add(new FeedbackItem("Road\nClosed",
       R.drawable.ic_road_closed, "", ""));
     feedbackItems.add(new FeedbackItem("Not\nAllowed",
@@ -47,7 +27,6 @@
       R.drawable.ic_gps, "", ""));
     feedbackItems.add(new FeedbackItem("Bad\nRoute",
       R.drawable.ic_wrong_directions, "", ""));
->>>>>>> 835470e3
   }
 
   @Override
