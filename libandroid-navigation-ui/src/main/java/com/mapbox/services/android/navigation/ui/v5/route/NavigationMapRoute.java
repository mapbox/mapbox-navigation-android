package com.mapbox.services.android.navigation.ui.v5.route;

import android.content.res.TypedArray;
import android.location.Location;
import android.support.annotation.ColorInt;
import android.support.annotation.NonNull;
import android.support.annotation.Nullable;
import android.support.annotation.StyleRes;
import android.support.v4.content.ContextCompat;

import com.mapbox.directions.v5.models.DirectionsRoute;
import com.mapbox.directions.v5.models.RouteLeg;
import com.mapbox.mapboxsdk.maps.MapView;
import com.mapbox.mapboxsdk.maps.MapboxMap;
import com.mapbox.mapboxsdk.style.functions.Function;
import com.mapbox.mapboxsdk.style.layers.Layer;
import com.mapbox.mapboxsdk.style.layers.LineLayer;
import com.mapbox.mapboxsdk.style.layers.Property;
import com.mapbox.mapboxsdk.style.layers.PropertyFactory;
import com.mapbox.mapboxsdk.style.layers.SymbolLayer;
import com.mapbox.mapboxsdk.style.sources.GeoJsonSource;
import com.mapbox.mapboxsdk.style.sources.GeoJsonOptions;
import com.mapbox.services.Constants;
import com.mapbox.services.android.navigation.ui.v5.R;
import com.mapbox.services.android.navigation.v5.navigation.MapboxNavigation;
import com.mapbox.services.android.navigation.v5.routeprogress.ProgressChangeListener;
import com.mapbox.services.android.navigation.v5.routeprogress.RouteProgress;
import com.mapbox.services.commons.geojson.Feature;
import com.mapbox.services.commons.geojson.FeatureCollection;
import com.mapbox.services.commons.geojson.LineString;

import java.util.ArrayList;
import java.util.List;

import static com.mapbox.mapboxsdk.style.functions.stops.Stop.stop;
import static com.mapbox.mapboxsdk.style.functions.stops.Stops.categorical;
import static com.mapbox.mapboxsdk.style.functions.stops.Stops.exponential;

/**
 * Provide a route using {@link NavigationMapRoute#addRoute(DirectionsRoute)} and a route will be drawn using runtime
 * styling. The route will automatically be placed below all labels independent of specific style. If the map styles
 * changed when a routes drawn on the map, the route will automatically be redrawn onto the new map style. If during
 * a navigation session, the user gets re-routed, the route line will be redrawn to reflect the new geometry. To remove
 * the route from the map, use {@link NavigationMapRoute#removeRoute()}.
 * <p>
 * You are given the option when first constructing an instance of this class to pass in a style resource. This allows
 * for custom colorizing and line scaling of the route. Inside your applications {@code style.xml} file, you extend
 * {@code <style name="NavigationMapRoute">} and change some or all the options currently offered. If no style files
 * provided in the constructor, the default style will be used.
 *
 * @since 0.4.0
 */
public class NavigationMapRoute implements ProgressChangeListener, MapView.OnMapChangedListener {

  private static final String CONGESTION_KEY = "congestion";
  @StyleRes
  private int styleRes;
  @ColorInt
  private int routeDefaultColor;
  @ColorInt
  private int routeModerateColor;
  @ColorInt
  private int routeSevereColor;

  private List<String> layerIds;
  private final MapView mapView;
  private final MapboxMap mapboxMap;
  private final MapboxNavigation navigation;
  private DirectionsRoute route;
  private boolean visible;
  private String belowLayer;

  /**
   * Construct an instance of {@link NavigationMapRoute}.
   *
   * @param mapView   the MapView to apply the route to
   * @param mapboxMap the MapboxMap to apply route with
   * @since 0.4.0
   */
  public NavigationMapRoute(@NonNull MapView mapView, @NonNull MapboxMap mapboxMap) {
    this(null, mapView, mapboxMap, R.style.NavigationMapRoute);
  }

  /**
   * Construct an instance of {@link NavigationMapRoute}.
   *
   * @param mapView    the MapView to apply the route to
   * @param mapboxMap  the MapboxMap to apply route with
   * @param belowLayer optionally pass in a layer id to place the route line below
   * @since 0.4.0
   */
  public NavigationMapRoute(@NonNull MapView mapView, @NonNull MapboxMap mapboxMap, @Nullable String belowLayer) {
    this(null, mapView, mapboxMap, R.style.NavigationMapRoute, belowLayer);
  }

  /**
   * Construct an instance of {@link NavigationMapRoute}.
   *
   * @param navigation an instance of the {@link MapboxNavigation} object. Passing in null means your route won't
   *                   consider rerouting during a navigation session.
   * @param mapView    the MapView to apply the route to
   * @param mapboxMap  the MapboxMap to apply route with
   * @since 0.4.0
   */
  public NavigationMapRoute(@Nullable MapboxNavigation navigation, @NonNull MapView mapView,
                            @NonNull MapboxMap mapboxMap) {
    this(navigation, mapView, mapboxMap, R.style.NavigationMapRoute);
  }

  /**
   * Construct an instance of {@link NavigationMapRoute}.
   *
   * @param navigation an instance of the {@link MapboxNavigation} object. Passing in null means your route won't
   *                   consider rerouting during a navigation session.
   * @param mapView    the MapView to apply the route to
   * @param mapboxMap  the MapboxMap to apply route with
   * @param belowLayer optionally pass in a layer id to place the route line below
   * @since 0.4.0
   */
  public NavigationMapRoute(@Nullable MapboxNavigation navigation, @NonNull MapView mapView,
                            @NonNull MapboxMap mapboxMap, @Nullable String belowLayer) {
    this(navigation, mapView, mapboxMap, R.style.NavigationMapRoute);
  }

  /**
   * Construct an instance of {@link NavigationMapRoute}.
   *
   * @param navigation an instance of the {@link MapboxNavigation} object. Passing in null means your route won't
   *                   consider rerouting during a navigation session.
   * @param mapView    the MapView to apply the route to
   * @param mapboxMap  the MapboxMap to apply route with
   * @param styleRes   a style resource with custom route colors, scale, etc.
   */
  public NavigationMapRoute(@Nullable MapboxNavigation navigation, @NonNull MapView mapView,
                            @NonNull MapboxMap mapboxMap, @StyleRes int styleRes) {
    this(navigation, mapView, mapboxMap, styleRes, null);
  }

  /**
   * Construct an instance of {@link NavigationMapRoute}.
   *
   * @param navigation an instance of the {@link MapboxNavigation} object. Passing in null means your route won't
   *                   consider rerouting during a navigation session.
   * @param mapView    the MapView to apply the route to
   * @param mapboxMap  the MapboxMap to apply route with
   * @param styleRes   a style resource with custom route colors, scale, etc.
   * @param belowLayer optionally pass in a layer id to place the route line below
   */
  public NavigationMapRoute(@Nullable MapboxNavigation navigation, @NonNull MapView mapView,
                            @NonNull MapboxMap mapboxMap, @StyleRes int styleRes, @Nullable String belowLayer) {
    this.styleRes = styleRes;
    this.mapView = mapView;
    this.mapboxMap = mapboxMap;
    this.navigation = navigation;
    this.belowLayer = belowLayer;
    addListeners();
    initialize();
  }

  /**
   * Adds source and layers to the map.
   */
  private void initialize() {
    layerIds = new ArrayList<>();

    addSource(route);

    TypedArray typedArray = mapView.getContext().obtainStyledAttributes(styleRes, R.styleable.NavigationMapRoute);

    routeDefaultColor = typedArray.getColor(R.styleable.NavigationMapRoute_routeColor,
      ContextCompat.getColor(mapView.getContext(), R.color.mapbox_navigation_route_layer_blue));
    routeModerateColor = typedArray.getColor(R.styleable.NavigationMapRoute_routeModerateCongestionColor,
      ContextCompat.getColor(mapView.getContext(), R.color.mapbox_navigation_route_layer_congestion_yellow));
    routeSevereColor = typedArray.getColor(R.styleable.NavigationMapRoute_routeSevereCongestionColor,
      ContextCompat.getColor(mapView.getContext(), R.color.mapbox_navigation_route_layer_congestion_red));
    @ColorInt int routeShieldColor = typedArray.getColor(R.styleable.NavigationMapRoute_routeShieldColor,
      ContextCompat.getColor(mapView.getContext(), R.color.mapbox_navigation_route_shield_layer_color));
    float routeScale = typedArray.getFloat(R.styleable.NavigationMapRoute_routeScale, 1.0f);

    addNavigationRouteLayer(routeScale);
    addNavigationRouteShieldLayer(routeShieldColor, routeScale);
    typedArray.recycle();
  }

  /**
   * Adds the necessary listeners
   */
  private void addListeners() {
    if (navigation != null) {
      navigation.addProgressChangeListener(this);
    }
    mapView.addOnMapChangedListener(this);
  }

  /**
   * Pass in a {@link DirectionsRoute} and display the route geometry on your map.
   *
   * @param route a {@link DirectionsRoute} used to draw the route line
   * @since 0.4.0
   */
  public void addRoute(@NonNull DirectionsRoute route) {
    this.route = route;
    addSource(route);
    setLayerVisibility(true);
  }

  /**
   * Remove the route line from the map style, note that this only changes the visibility and does not remove any layers
   * or sources.
   *
   * @since 0.4.0
   */
  public void removeRoute() {
    setLayerVisibility(false);
  }

  /**
   * Get the current route being used to draw the route, if one hasn't been added to the map yet, this will return
   * {@code null}
   *
   * @return the {@link DirectionsRoute} used to draw the route line
   * @since 0.4.0
   */
  public DirectionsRoute getRoute() {
    return route;
  }

  /**
   * Called when a map change events occurs. Used specifically to detect loading of a new style, if applicable reapply
   * the route line source and layers.
   *
   * @param change the map change event that occurred
   * @since 0.4.0
   */
  @Override
  public void onMapChanged(int change) {
    if (change == MapView.DID_FINISH_LOADING_STYLE) {
      initialize();
      setLayerVisibility(visible);
    }
  }

  /**
   * Called when the user makes new progress during a navigation session. Used to determine whether or not a re-route
   * has occurred and if so the route is redrawn to reflect the change.
   *
   * @param location      the users current location
   * @param routeProgress a {@link RouteProgress} reflecting the users latest progress along the route
   * @since 0.4.0
   */
  @Override
  public void onProgressChange(Location location, RouteProgress routeProgress) {
    // TODO they'll probably never be equal till https://github.com/mapbox/mapbox-java/issues/440 gets resolved
    // Check if the route's the same as the route currently drawn
    if (!routeProgress.directionsRoute().equals(route)) {
      route = routeProgress.directionsRoute();
      addSource(route);
    }
  }

  /**
   * Toggle whether or not the route lines visible or not, used in {@link NavigationMapRoute#addRoute(DirectionsRoute)}
   * and {@link NavigationMapRoute#removeRoute()}.
   *
   * @param visible true if you want the route to be visible, else false
   */
  private void setLayerVisibility(boolean visible) {
    this.visible = visible;
    List<Layer> layers = mapboxMap.getLayers();
    String id;

    for (Layer layer : layers) {
      id = layer.getId();
      if (layerIds.contains(layer.getId())) {
        if (id.equals(NavigationMapLayers.NAVIGATION_ROUTE_LAYER)
          || id.equals(NavigationMapLayers.NAVIGATION_ROUTE_SHIELD_LAYER)) {
          layer.setProperties(PropertyFactory.visibility(visible ? Property.VISIBLE : Property.NONE));
        }
      }
    }
  }

  /**
   * Adds the route source to the map.
   */
  private void addSource(@Nullable DirectionsRoute route) {
    FeatureCollection routeLineFeature;
    // Either add an empty GeoJson featureCollection or the route's Geometry
    if (route == null) {
      routeLineFeature = FeatureCollection.fromFeatures(new Feature[] {});
    } else {
      routeLineFeature = addTrafficToSource(route);
    }

    // Determine whether the source needs to be added or updated
    GeoJsonSource source = mapboxMap.getSourceAs(NavigationMapSources.NAVIGATION_ROUTE_SOURCE);
    if (source == null) {
      GeoJsonOptions routeGeoJsonOptions = new GeoJsonOptions().withMaxZoom(16);
      GeoJsonSource routeSource = new GeoJsonSource(NavigationMapSources.NAVIGATION_ROUTE_SOURCE,
                                                    routeLineFeature, routeGeoJsonOptions);
      mapboxMap.addSource(routeSource);
    } else {
      source.setGeoJson(routeLineFeature);
    }
  }

  /**
   * Generic method for adding layers to the map.
   */
  private void addLayerToMap(@NonNull Layer layer, @Nullable String idBelowLayer) {
    if (idBelowLayer == null) {
      mapboxMap.addLayer(layer);
    } else {
      mapboxMap.addLayerBelow(layer, idBelowLayer);
    }
    layerIds.add(layer.getId());
  }

  /**
   * If the {@link DirectionsRoute} request contains congestion information via annotations, breakup the source into
   * pieces so data-driven styling can be used to change the route colors accordingly.
   */
  private FeatureCollection addTrafficToSource(DirectionsRoute route) {
    List<Feature> features = new ArrayList<>();
    LineString originalGeometry = LineString.fromPolyline(route.geometry(), Constants.PRECISION_6);
    features.add(Feature.fromGeometry(originalGeometry));

<<<<<<< HEAD
    LineString lineString = LineString.fromPolyline(route.getGeometry(), Constants.PRECISION_6);
    for (RouteLeg leg : route.getLegs()) {
      if (leg.getAnnotation() != null) {
        if (leg.getAnnotation().getCongestion() != null) {
          for (int i = 0; i < leg.getAnnotation().getCongestion().length; i++) {
            // See https://github.com/mapbox/mapbox-navigation-android/issues/353
            if (leg.getAnnotation().getCongestion().length + 1 <= lineString.getCoordinates().size()) {
              double[] startCoord = lineString.getCoordinates().get(i).getCoordinates();
              double[] endCoord = lineString.getCoordinates().get(i + 1).getCoordinates();

              LineString congestionLineString = LineString.fromCoordinates(new double[][] {startCoord, endCoord});
              Feature feature = Feature.fromGeometry(congestionLineString);
              feature.addStringProperty(CONGESTION_KEY, leg.getAnnotation().getCongestion()[i]);
              features.add(feature);
            }
=======
    LineString lineString = LineString.fromPolyline(route.geometry(), Constants.PRECISION_6);
    for (RouteLeg leg : route.legs()) {
      if (leg.annotation() != null) {
        if (leg.annotation().congestion() != null) {
          for (int i = 0; i < leg.annotation().congestion().size(); i++) {
            double[] startCoord = lineString.getCoordinates().get(i).getCoordinates();
            double[] endCoord = lineString.getCoordinates().get(i + 1).getCoordinates();

            LineString congestionLineString = LineString.fromCoordinates(new double[][] {startCoord, endCoord});
            Feature feature = Feature.fromGeometry(congestionLineString);
            feature.addStringProperty(CONGESTION_KEY, leg.annotation().congestion().get(i));
            features.add(feature);
>>>>>>> 583523c0
          }
        }
      } else {
        Feature feature = Feature.fromGeometry(lineString);
        features.add(feature);
      }
    }
    return FeatureCollection.fromFeatures(features);
  }

  /**
   * Iterate through map style layers backwards till the first not-symbol layer is found.
   */
  private String placeRouteBelow() {
    if (belowLayer == null || belowLayer.isEmpty()) {
      List<Layer> styleLayers = mapboxMap.getLayers();
      for (int i = styleLayers.size() - 1; i >= 0; i--) {
        if (!(styleLayers.get(i) instanceof SymbolLayer)) {
          return styleLayers.get(i).getId();
        }
      }
    }
    return belowLayer;
  }

  /**
   * Add the route layer to the map either using the custom style values or the default.
   */
  private void addNavigationRouteLayer(float scale) {
    Layer routeLayer = new LineLayer(NavigationMapLayers.NAVIGATION_ROUTE_LAYER,
      NavigationMapSources.NAVIGATION_ROUTE_SOURCE).withProperties(
      PropertyFactory.lineCap(Property.LINE_CAP_SQUARE),
      PropertyFactory.lineJoin(Property.LINE_JOIN_ROUND),
      PropertyFactory.visibility(Property.NONE),
      PropertyFactory.lineWidth(Function.zoom(
        exponential(
          stop(4f, PropertyFactory.lineWidth(2f * scale)),
          stop(10f, PropertyFactory.lineWidth(3f * scale)),
          stop(13f, PropertyFactory.lineWidth(4f * scale)),
          stop(16f, PropertyFactory.lineWidth(7f * scale)),
          stop(19f, PropertyFactory.lineWidth(14f * scale)),
          stop(22f, PropertyFactory.lineWidth(18f * scale))
        ).withBase(1.5f))
      ),
      PropertyFactory.lineColor(
        Function.property(CONGESTION_KEY, categorical(
          stop("moderate", PropertyFactory.lineColor(routeModerateColor)),
          stop("heavy", PropertyFactory.lineColor(routeSevereColor)),
          stop("severe", PropertyFactory.lineColor(routeSevereColor))
        )).withDefaultValue(PropertyFactory.lineColor(routeDefaultColor)))
    );
    addLayerToMap(routeLayer, placeRouteBelow());
  }

  /**
   * Add the route shield layer to the map either using the custom style values or the default.
   */
  private void addNavigationRouteShieldLayer(@ColorInt int routeShieldColor, float scale) {
    Layer routeLayer = new LineLayer(NavigationMapLayers.NAVIGATION_ROUTE_SHIELD_LAYER,
      NavigationMapSources.NAVIGATION_ROUTE_SOURCE).withProperties(
      PropertyFactory.lineCap(Property.LINE_CAP_ROUND),
      PropertyFactory.lineJoin(Property.LINE_JOIN_ROUND),
      PropertyFactory.visibility(Property.NONE),
      PropertyFactory.lineWidth(Function.zoom(
        exponential(
          stop(16f, PropertyFactory.lineWidth(0f)),
          stop(16.5f, PropertyFactory.lineWidth(10.5f * scale)),
          stop(19f, PropertyFactory.lineWidth(21f * scale)),
          stop(22f, PropertyFactory.lineWidth(27f * scale))
        ).withBase(1.5f))
      ),
      PropertyFactory.lineColor(routeShieldColor)
    );
    addLayerToMap(routeLayer, NavigationMapLayers.NAVIGATION_ROUTE_LAYER);
  }

  /**
   * Layer id constants.
   */
  public static class NavigationMapLayers {
    public static final String NAVIGATION_ROUTE_SHIELD_LAYER = "mapbox-plugin-navigation-route-shield-layer";
    public static final String NAVIGATION_ROUTE_LAYER = "mapbox-plugin-navigation-route-layer";
  }

  /**
   * Source id constants.
   */
  public static class NavigationMapSources {
    public static final String NAVIGATION_ROUTE_SOURCE = "mapbox-plugin-navigation-route-source";
  }
}<|MERGE_RESOLUTION|>--- conflicted
+++ resolved
@@ -18,8 +18,8 @@
 import com.mapbox.mapboxsdk.style.layers.Property;
 import com.mapbox.mapboxsdk.style.layers.PropertyFactory;
 import com.mapbox.mapboxsdk.style.layers.SymbolLayer;
+import com.mapbox.mapboxsdk.style.sources.GeoJsonOptions;
 import com.mapbox.mapboxsdk.style.sources.GeoJsonSource;
-import com.mapbox.mapboxsdk.style.sources.GeoJsonOptions;
 import com.mapbox.services.Constants;
 import com.mapbox.services.android.navigation.ui.v5.R;
 import com.mapbox.services.android.navigation.v5.navigation.MapboxNavigation;
@@ -297,7 +297,7 @@
     if (source == null) {
       GeoJsonOptions routeGeoJsonOptions = new GeoJsonOptions().withMaxZoom(16);
       GeoJsonSource routeSource = new GeoJsonSource(NavigationMapSources.NAVIGATION_ROUTE_SOURCE,
-                                                    routeLineFeature, routeGeoJsonOptions);
+        routeLineFeature, routeGeoJsonOptions);
       mapboxMap.addSource(routeSource);
     } else {
       source.setGeoJson(routeLineFeature);
@@ -325,36 +325,21 @@
     LineString originalGeometry = LineString.fromPolyline(route.geometry(), Constants.PRECISION_6);
     features.add(Feature.fromGeometry(originalGeometry));
 
-<<<<<<< HEAD
-    LineString lineString = LineString.fromPolyline(route.getGeometry(), Constants.PRECISION_6);
-    for (RouteLeg leg : route.getLegs()) {
-      if (leg.getAnnotation() != null) {
-        if (leg.getAnnotation().getCongestion() != null) {
-          for (int i = 0; i < leg.getAnnotation().getCongestion().length; i++) {
-            // See https://github.com/mapbox/mapbox-navigation-android/issues/353
-            if (leg.getAnnotation().getCongestion().length + 1 <= lineString.getCoordinates().size()) {
-              double[] startCoord = lineString.getCoordinates().get(i).getCoordinates();
-              double[] endCoord = lineString.getCoordinates().get(i + 1).getCoordinates();
-
-              LineString congestionLineString = LineString.fromCoordinates(new double[][] {startCoord, endCoord});
-              Feature feature = Feature.fromGeometry(congestionLineString);
-              feature.addStringProperty(CONGESTION_KEY, leg.getAnnotation().getCongestion()[i]);
-              features.add(feature);
-            }
-=======
     LineString lineString = LineString.fromPolyline(route.geometry(), Constants.PRECISION_6);
     for (RouteLeg leg : route.legs()) {
       if (leg.annotation() != null) {
         if (leg.annotation().congestion() != null) {
           for (int i = 0; i < leg.annotation().congestion().size(); i++) {
-            double[] startCoord = lineString.getCoordinates().get(i).getCoordinates();
-            double[] endCoord = lineString.getCoordinates().get(i + 1).getCoordinates();
-
-            LineString congestionLineString = LineString.fromCoordinates(new double[][] {startCoord, endCoord});
-            Feature feature = Feature.fromGeometry(congestionLineString);
-            feature.addStringProperty(CONGESTION_KEY, leg.annotation().congestion().get(i));
-            features.add(feature);
->>>>>>> 583523c0
+            // See https://github.com/mapbox/mapbox-navigation-android/issues/353
+            if (leg.annotation().congestion().size() + 1 <= lineString.getCoordinates().size()) {
+              double[] startCoord = lineString.getCoordinates().get(i).getCoordinates();
+              double[] endCoord = lineString.getCoordinates().get(i + 1).getCoordinates();
+
+              LineString congestionLineString = LineString.fromCoordinates(new double[][] {startCoord, endCoord});
+              Feature feature = Feature.fromGeometry(congestionLineString);
+              feature.addStringProperty(CONGESTION_KEY, leg.annotation().congestion().get(i));
+              features.add(feature);
+            }
           }
         }
       } else {
