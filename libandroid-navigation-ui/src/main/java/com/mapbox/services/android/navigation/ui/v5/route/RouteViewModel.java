--- conflicted
+++ resolved
@@ -5,12 +5,10 @@
 import android.arch.lifecycle.MutableLiveData;
 import android.location.Location;
 import android.support.annotation.NonNull;
-<<<<<<< HEAD
-=======
 import android.support.annotation.Nullable;
 import android.text.TextUtils;
->>>>>>> 48f2bf0a
-
+
+import com.mapbox.api.directions.v5.DirectionsCriteria;
 import com.mapbox.api.directions.v5.models.DirectionsResponse;
 import com.mapbox.api.directions.v5.models.DirectionsRoute;
 import com.mapbox.api.directions.v5.models.LegStep;
@@ -20,12 +18,9 @@
 import com.mapbox.services.android.navigation.ui.v5.NavigationViewOptions;
 import com.mapbox.services.android.navigation.v5.navigation.MapboxNavigation;
 import com.mapbox.services.android.navigation.v5.navigation.NavigationRoute;
-<<<<<<< HEAD
 import com.mapbox.services.android.navigation.v5.navigation.NavigationUnitType;
+import com.mapbox.services.android.navigation.v5.routeprogress.RouteProgress;
 import com.mapbox.services.android.navigation.v5.utils.LocaleUtils;
-=======
-import com.mapbox.services.android.navigation.v5.routeprogress.RouteProgress;
->>>>>>> 48f2bf0a
 
 import java.util.List;
 import java.util.Locale;
@@ -44,12 +39,8 @@
   private Location rawLocation;
   private RouteOptions routeOptions;
   private String routeProfile;
-<<<<<<< HEAD
   private String unitType;
   private Locale locale;
-=======
-  private Locale language;
->>>>>>> 48f2bf0a
 
   public RouteViewModel(@NonNull Application application) {
     super(application);
@@ -90,12 +81,9 @@
    * @param options holds either a set of {@link Point} coordinates or a {@link DirectionsRoute}
    */
   public void extractRouteOptions(NavigationViewOptions options) {
-<<<<<<< HEAD
     extractLocale(options);
     extractUnitType(options);
 
-=======
->>>>>>> 48f2bf0a
     if (launchWithRoute(options)) {
       extractRouteFromOptions(options);
     } else {
@@ -104,7 +92,6 @@
   }
 
   /**
-<<<<<<< HEAD
    * Updates the request unit type based on what was set in
    * {@link NavigationViewOptions}.
    *
@@ -122,20 +109,6 @@
   }
 
   /**
-   * Called when an off-route event is fired and a new {@link DirectionsRoute}
-   * is needed to continue navigating.
-   *
-   * @param newOrigin found from off-route event
-   */
-  public void fetchRouteNewOrigin(Point newOrigin) {
-    if (newOrigin != null && destination.getValue() != null) {
-      fetchRoute(newOrigin, destination.getValue());
-    }
-  }
-
-  /**
-=======
->>>>>>> 48f2bf0a
    * Requests a new {@link DirectionsRoute}.
    * <p>
    * Will use {@link Location} bearing if we have a rawLocation with bearing.
@@ -151,16 +124,6 @@
       if (rawLocation != null) {
         bearing = rawLocation.hasBearing() ? Float.valueOf(rawLocation.getBearing()).doubleValue() : null;
       }
-<<<<<<< HEAD
-
-      NavigationRoute.builder()
-        .accessToken(Mapbox.getAccessToken())
-        .origin(origin, bearing, 90d)
-        .voiceUnits(unitType)
-        .profile(routeProfile)
-        .language(locale)
-        .destination(destination).build().getRoute(this);
-=======
       Point origin = event.getNewOrigin();
       RouteProgress progress = event.getRouteProgress();
       NavigationRoute.Builder builder = buildRouteRequestFromCurrentLocation(origin, bearing, progress);
@@ -168,7 +131,6 @@
         addNavigationViewOptions(builder);
         builder.build().getRoute(this);
       }
->>>>>>> 48f2bf0a
     }
   }
 
@@ -200,12 +162,7 @@
   private void extractRouteFromOptions(NavigationViewOptions options) {
     DirectionsRoute route = options.directionsRoute();
     if (route != null) {
-<<<<<<< HEAD
-      cacheRouteProfile(options, route);
-      cacheRouteDestination(route);
-=======
       cacheRouteInformation(options, route);
->>>>>>> 48f2bf0a
       this.route.setValue(route);
     }
   }
@@ -242,9 +199,8 @@
     if (routeProfile != null) {
       builder.profile(routeProfile);
     }
-    if (language != null) {
-      builder.language(language);
-    }
+    builder.language(locale);
+    builder.voiceUnits(unitType);
   }
 
   private void cacheRouteInformation(NavigationViewOptions options, DirectionsRoute route) {
@@ -287,18 +243,17 @@
    *
    * @param options to look for set locale
    */
-<<<<<<< HEAD
   private void extractLocale(NavigationViewOptions options) {
     locale = options.navigationOptions().getNonNullLocale(this.getApplication());
-=======
+  }
+
   private void cacheRouteLanguage(NavigationViewOptions options, @Nullable DirectionsRoute route) {
     if (options.navigationOptions().locale() != null) {
-      language = options.navigationOptions().locale();
+      locale = options.navigationOptions().locale();
     } else if (route != null && !TextUtils.isEmpty(route.routeOptions().language())) {
-      language = new Locale(route.routeOptions().language());
+      locale = new Locale(route.routeOptions().language());
     } else {
-      language = Locale.getDefault();
-    }
->>>>>>> 48f2bf0a
+      locale = Locale.getDefault();
+    }
   }
 }