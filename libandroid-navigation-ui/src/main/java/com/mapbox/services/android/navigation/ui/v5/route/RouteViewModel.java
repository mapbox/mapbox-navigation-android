--- conflicted
+++ resolved
@@ -5,8 +5,9 @@
 import android.arch.lifecycle.MutableLiveData;
 import android.location.Location;
 import android.support.annotation.NonNull;
-
-import com.mapbox.api.directions.v5.DirectionsCriteria;
+import android.support.annotation.Nullable;
+import android.text.TextUtils;
+
 import com.mapbox.api.directions.v5.models.DirectionsResponse;
 import com.mapbox.api.directions.v5.models.DirectionsRoute;
 import com.mapbox.api.directions.v5.models.LegStep;
@@ -16,7 +17,6 @@
 import com.mapbox.services.android.navigation.ui.v5.NavigationViewOptions;
 import com.mapbox.services.android.navigation.v5.navigation.MapboxNavigation;
 import com.mapbox.services.android.navigation.v5.navigation.NavigationRoute;
-import com.mapbox.services.android.navigation.v5.navigation.NavigationUnitType;
 import com.mapbox.services.android.navigation.v5.utils.RouteUtils;
 
 import java.util.List;
@@ -31,11 +31,9 @@
   public final MutableLiveData<DirectionsRoute> route = new MutableLiveData<>();
   public final MutableLiveData<Point> destination = new MutableLiveData<>();
   public final MutableLiveData<String> requestErrorMessage = new MutableLiveData<>();
-  private Point origin;
   private Location rawLocation;
   private RouteOptions routeOptions;
   private String routeProfile;
-  private String unitType;
   private Locale language;
 
   public RouteViewModel(@NonNull Application application) {
@@ -54,14 +52,14 @@
    * @since 0.6.0
    */
   @Override
-  public void onResponse(Call<DirectionsResponse> call, Response<DirectionsResponse> response) {
+  public void onResponse(@NonNull Call<DirectionsResponse> call, @NonNull Response<DirectionsResponse> response) {
     if (validRouteResponse(response)) {
       route.setValue(response.body().routes().get(0));
     }
   }
 
   @Override
-  public void onFailure(Call<DirectionsResponse> call, Throwable throwable) {
+  public void onFailure(@NonNull Call<DirectionsResponse> call, @NonNull Throwable throwable) {
     requestErrorMessage.setValue(throwable.getMessage());
   }
 
@@ -77,26 +75,10 @@
    * @param options holds either a set of {@link Point} coordinates or a {@link DirectionsRoute}
    */
   public void extractRouteOptions(NavigationViewOptions options) {
-    updateUnitType(options.navigationOptions().unitType());
     if (launchWithRoute(options)) {
       extractRouteFromOptions(options);
     } else {
       extractCoordinatesFromOptions(options);
-    }
-  }
-
-  /**
-   * Updates the request unit type based on what was set in
-   * {@link NavigationViewOptions}.
-   *
-   * @param unitType to be used for route requests
-   */
-  private void updateUnitType(int unitType) {
-    boolean isImperialUnitType = unitType == NavigationUnitType.TYPE_IMPERIAL;
-    if (isImperialUnitType) {
-      this.unitType = DirectionsCriteria.IMPERIAL;
-    } else {
-      this.unitType = DirectionsCriteria.METRIC;
     }
   }
 
@@ -170,7 +152,7 @@
     if (route != null) {
       cacheRouteOptions(route.routeOptions());
       cacheRouteProfile(options);
-      cacheRouteLanguage(options);
+      cacheRouteLanguage(options, route);
       this.route.setValue(route);
     }
   }
@@ -184,8 +166,8 @@
   private void extractCoordinatesFromOptions(NavigationViewOptions options) {
     if (options.origin() != null && options.destination() != null) {
       cacheRouteProfile(options);
-      cacheRouteLanguage(options);
-      origin = options.origin();
+      cacheRouteLanguage(options, null);
+      Point origin = options.origin();
       destination.setValue(options.destination());
       fetchRouteFromCoordinates(origin, destination.getValue());
     }
@@ -223,29 +205,16 @@
    * stored for reroute requests.
    *
    * @param options to look for set language
-<<<<<<< HEAD
-=======
    * @param route   as backup if view options language not found
    */
-  private void cacheRouteLanguage(NavigationViewOptions options, DirectionsRoute route) {
+  private void cacheRouteLanguage(NavigationViewOptions options, @Nullable DirectionsRoute route) {
     if (options.navigationOptions().locale() != null) {
       language = options.navigationOptions().locale();
-    } else if (!TextUtils.isEmpty(route.routeOptions().language())) {
+    } else if (route != null && !TextUtils.isEmpty(route.routeOptions().language())) {
       language = new Locale(route.routeOptions().language());
     } else {
       language = Locale.getDefault();
     }
-  }
-
-  /**
-   * Extracts the {@link Point} coordinates, adds a destination marker,
-   * and fetches a route with the coordinates.
-   *
-   * @param options containing origin and destination
->>>>>>> 33ff3964
-   */
-  private void cacheRouteLanguage(NavigationViewOptions options) {
-    language = options.directionsLanguage();
   }
 
   /**
