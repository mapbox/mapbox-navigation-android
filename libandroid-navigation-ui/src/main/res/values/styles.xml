<?xml version="1.0" encoding="utf-8"?>
<resources>
    <style name="NavigationMapRoute">

        <!-- Colors -->
        <item name="routeColor">@color/mapbox_navigation_route_layer_blue</item>
        <item name="routeModerateCongestionColor">@color/mapbox_navigation_route_layer_congestion_yellow</item>
        <item name="routeSevereCongestionColor">@color/mapbox_navigation_route_layer_congestion_red</item>
        <item name="routeShieldColor">@color/mapbox_navigation_route_shield_layer_color</item>

        <!-- Scales -->
        <item name="routeScale">1.0</item>
    </style>

<<<<<<< HEAD
    <style name="NavigationViewLight" parent="Theme.AppCompat.NoActionBar">
=======
    <style name="NavigationViewLight" parent="Theme.AppCompat.Light.NoActionBar">
>>>>>>> 22f4ca1d
        <item name="navigationViewPrimary">@color/mapbox_navigation_view_color_primary</item>
        <item name="navigationViewSecondary">@color/mapbox_navigation_view_color_secondary</item>
        <item name="navigationViewAccent">@color/mapbox_navigation_view_color_accent</item>
        <item name="navigationViewPrimaryText">@color/mapbox_navigation_view_color_secondary</item>
        <item name="navigationViewSecondaryText">@color/mapbox_navigation_view_color_accent_text</item>

        <item name="navigationViewListBackground">@color/mapbox_navigation_view_color_list_background</item>

        <item name="navigationViewBannerBackground">@color/mapbox_navigation_view_color_banner_background</item>
        <item name="navigationViewBannerPrimaryText">@color/mapbox_navigation_view_color_banner_primary_text</item>
        <item name="navigationViewBannerSecondaryText">@color/mapbox_navigation_view_color_banner_secondary_text</item>
        <item name="navigationViewBannerManeuverPrimary">@color/mapbox_navigation_view_color_banner_maneuver_primary</item>
        <item name="navigationViewBannerManeuverSecondary">@color/mapbox_navigation_view_color_banner_maneuver_secondary</item>
    </style>

<<<<<<< HEAD
    <style name="NavigationViewDark" parent="Theme.AppCompat.NoActionBar">
=======
    <style name="NavigationViewDark" parent="Theme.AppCompat.Light.NoActionBar">
>>>>>>> 22f4ca1d
        <item name="navigationViewPrimary">@color/mapbox_navigation_view_color_primary_dark</item>
        <item name="navigationViewSecondary">@color/mapbox_navigation_view_color_secondary_dark</item>
        <item name="navigationViewAccent">@color/mapbox_navigation_view_color_accent_dark</item>
        <item name="navigationViewPrimaryText">@color/mapbox_navigation_view_color_secondary_dark</item>
        <item name="navigationViewSecondaryText">@color/mapbox_navigation_view_color_accent_text_dark</item>

        <item name="navigationViewListBackground">@color/mapbox_navigation_view_color_list_background_dark</item>

        <item name="navigationViewBannerBackground">@color/mapbox_navigation_view_color_banner_background_dark</item>
        <item name="navigationViewBannerPrimaryText">@color/mapbox_navigation_view_color_banner_primary_text_dark</item>
        <item name="navigationViewBannerSecondaryText">@color/mapbox_navigation_view_color_banner_secondary_text_dark</item>
        <item name="navigationViewBannerManeuverPrimary">@color/mapbox_navigation_view_color_banner_maneuver_primary_dark</item>
        <item name="navigationViewBannerManeuverSecondary">@color/mapbox_navigation_view_color_banner_maneuver_secondary_dark</item>
    </style>

</resources><|MERGE_RESOLUTION|>--- conflicted
+++ resolved
@@ -12,11 +12,7 @@
         <item name="routeScale">1.0</item>
     </style>
 
-<<<<<<< HEAD
-    <style name="NavigationViewLight" parent="Theme.AppCompat.NoActionBar">
-=======
     <style name="NavigationViewLight" parent="Theme.AppCompat.Light.NoActionBar">
->>>>>>> 22f4ca1d
         <item name="navigationViewPrimary">@color/mapbox_navigation_view_color_primary</item>
         <item name="navigationViewSecondary">@color/mapbox_navigation_view_color_secondary</item>
         <item name="navigationViewAccent">@color/mapbox_navigation_view_color_accent</item>
@@ -32,11 +28,7 @@
         <item name="navigationViewBannerManeuverSecondary">@color/mapbox_navigation_view_color_banner_maneuver_secondary</item>
     </style>
 
-<<<<<<< HEAD
-    <style name="NavigationViewDark" parent="Theme.AppCompat.NoActionBar">
-=======
     <style name="NavigationViewDark" parent="Theme.AppCompat.Light.NoActionBar">
->>>>>>> 22f4ca1d
         <item name="navigationViewPrimary">@color/mapbox_navigation_view_color_primary_dark</item>
         <item name="navigationViewSecondary">@color/mapbox_navigation_view_color_secondary_dark</item>
         <item name="navigationViewAccent">@color/mapbox_navigation_view_color_accent_dark</item>
