--- conflicted
+++ resolved
@@ -13,8 +13,6 @@
         android:layout_height="wrap_content"/>
 
     <include
-<<<<<<< HEAD
-=======
         android:id="@+id/instructionListLayout"
         layout="@layout/instruction_list_layout"
         android:layout_width="match_parent"
@@ -24,30 +22,11 @@
         android:visibility="invisible"/>
 
     <include
->>>>>>> 22f4ca1d
         android:id="@+id/turnLaneLayout"
         layout="@layout/turn_lane_layout"
         android:layout_width="match_parent"
         android:layout_height="wrap_content"
         android:layout_below="@id/instructionLayout"
-<<<<<<< HEAD
-        android:layout_marginTop="-8dp"/>
-
-    <com.mapbox.services.android.navigation.ui.v5.alert.AlertView
-        android:id="@+id/alertView"
-        android:layout_width="wrap_content"
-        android:layout_height="wrap_content"
-        android:layout_below="@id/turnLaneLayout"
-        android:layout_centerHorizontal="true"
-        android:visibility="invisible"/>
-
-    <include
-        android:id="@+id/soundLayout"
-        layout="@layout/sound_layout"
-        android:layout_width="match_parent"
-        android:layout_height="wrap_content"
-        android:layout_below="@id/turnLaneLayout"/>
-=======
         android:layout_marginTop="-9dp"
         android:visibility="gone"/>
 
@@ -69,6 +48,5 @@
         android:layout_alignParentEnd="true"
         android:layout_alignParentRight="true"
         android:layout_below="@id/soundLayout"/>
->>>>>>> 22f4ca1d
 
 </RelativeLayout>