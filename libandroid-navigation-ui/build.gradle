--- conflicted
+++ resolved
@@ -37,13 +37,6 @@
 
   // Mapbox Map SDK
   implementation dependenciesList.mapboxMapSdk
-<<<<<<< HEAD
-  // TODO Remove SNAPSHOT when 4.1.0 gets released
-  implementation(dependenciesList.mapboxSdkServices) {
-    force true
-  }
-=======
->>>>>>> ee5e52af
 
   // Support libraries
   implementation dependenciesList.supportDesign
