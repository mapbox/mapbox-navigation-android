--- conflicted
+++ resolved
@@ -145,19 +145,7 @@
     private val fasterRouteController: FasterRouteController
     private val routeRefreshController: RouteRefreshController
     private val arrivalProgressObserver: ArrivalProgressObserver
-<<<<<<< HEAD
     private val navigatorConfig = NavigatorConfig(null, null, null, null)
-=======
-    private val electronicHorizonOptions: ElectronicHorizonOptions = ElectronicHorizonOptions(
-        navigationOptions.eHorizonOptions.length,
-        navigationOptions.eHorizonOptions.expansion.toByte(),
-        navigationOptions.eHorizonOptions.branchLength,
-        navigationOptions.eHorizonOptions.includeGeometries,
-        false,
-        null
-    )
-    private val navigatorConfig = NavigatorConfig(null, electronicHorizonOptions, null)
->>>>>>> dafada20
 
     private var notificationChannelField: Field? = null
 
