--- conflicted
+++ resolved
@@ -9,12 +9,8 @@
 
   version = [
       mapboxMapSdk       : '6.7.0',
-<<<<<<< HEAD
       // TODO Remove SNAPSHOT when 4.1.0 gets released - See https://github.com/mapbox/mapbox-java/pull/895
       mapboxSdkServices  : '4.1.0-SNAPSHOT',
-=======
-      mapboxSdkServices  : '4.1.0',
->>>>>>> 364158d4
       mapboxEvents       : '3.5.2',
       mapboxNavigator    : '3.4.0',
       searchSdk          : '0.1.0-SNAPSHOT',
