ext {

  androidVersions = [
      minSdkVersion    : 14,
      targetSdkVersion : 27,
      compileSdkVersion: 27,
      buildToolsVersion: '28.0.3'
  ]

  version = [
      mapboxMapSdk       : '6.7.0',
      mapboxSdkServices  : '4.1.0',
<<<<<<< HEAD
      mapboxEvents       : '3.5.2',
      mapboxNavigator    : 'breakfix3.4.4-SNAPSHOT-6',
=======
      mapboxEvents       : '3.5.5',
      mapboxNavigator    : '3.4.2',
>>>>>>> 06ccc3b7
      searchSdk          : '0.1.0-SNAPSHOT',
      autoValue          : '1.5.4',
      autoValueParcel    : '0.2.5',
      junit              : '4.12',
      supportLibVersion  : '27.1.1',
      constraintLayout   : '1.1.2',
      mockito            : '2.21.0',
      hamcrest           : '2.0.0.0',
      errorprone         : '2.3.1',
      butterknife        : '8.8.1',
      leakCanaryVersion  : '1.6.1',
      timber             : '4.7.1',
      testRunnerVersion  : '1.0.1',
      espressoVersion    : '3.0.2',
      spoonRunner        : '1.6.2',
      commonsIO          : '2.6',
      robolectric        : '3.8',
      lifecycle          : '1.1.1',
      picasso            : '2.71828',
      gmsLocation        : '15.0.1',
      kotlinStdLib       : '1.2.61',
      ankoCommon         : '0.10.0'
  ]

  dependenciesList = [
      // mapbox
      mapboxMapSdk           : "com.mapbox.mapboxsdk:mapbox-android-sdk:${version.mapboxMapSdk}",
      mapboxSdkServices      : "com.mapbox.mapboxsdk:mapbox-sdk-services:${version.mapboxSdkServices}",
      mapboxSdkTurf          : "com.mapbox.mapboxsdk:mapbox-sdk-turf:${version.mapboxSdkServices}",
      mapboxEvents           : "com.mapbox.mapboxsdk:mapbox-android-telemetry:${version.mapboxEvents}",
      mapboxNavigator        : "com.mapbox.navigator:mapbox-navigation-native:${version.mapboxNavigator}",
      searchSdk              : "com.mapbox.mapboxsdk:mapbox-search-android:${version.searchSdk}",

      // Kotlin
      kotlinStdLib           : "org.jetbrains.kotlin:kotlin-stdlib-jdk7:${version.kotlinStdLib}",
      ankoCommon             : "org.jetbrains.anko:anko-common:${version.ankoCommon}",

      // AutoValue
      autoValue              : "com.google.auto.value:auto-value:${version.autoValue}",
      autoValuesParcel       : "com.ryanharter.auto.value:auto-value-parcel:${version.autoValueParcel}",
      autoValuesParcelAdapter: "com.ryanharter.auto.value:auto-value-parcel-adapter:${version.autoValueParcel}",

      // butterknife
      butterKnife            : "com.jakewharton:butterknife:${version.butterknife}",
      butterKnifeProcessor   : "com.jakewharton:butterknife-compiler:${version.butterknife}",

      // support
      supportAnnotation      : "com.android.support:support-annotations:${version.supportLibVersion}",
      supportAppcompatV7     : "com.android.support:appcompat-v7:${version.supportLibVersion}",
      supportV4              : "com.android.support:support-v4:${version.supportLibVersion}",
      supportDesign          : "com.android.support:design:${version.supportLibVersion}",
      supportRecyclerView    : "com.android.support:recyclerview-v7:${version.supportLibVersion}",
      supportCardView        : "com.android.support:cardview-v7:${version.supportLibVersion}",
      supportConstraintLayout: "com.android.support.constraint:constraint-layout:${version.constraintLayout}",

      // architecture
      lifecycleExtensions    : "android.arch.lifecycle:extensions:${version.lifecycle}",
      lifecycleCompiler      : "android.arch.lifecycle:compiler:${version.lifecycle}",

      // square crew
      timber                 : "com.jakewharton.timber:timber:${version.timber}",
      picasso                : "com.squareup.picasso:picasso:${version.picasso}",
      leakCanaryDebug        : "com.squareup.leakcanary:leakcanary-android:${version.leakCanaryVersion}",
      leakCanaryRelease      : "com.squareup.leakcanary:leakcanary-android-no-op:${version.leakCanaryVersion}",
      leakCanaryTest         : "com.squareup.leakcanary:leakcanary-android-no-op:${version.leakCanaryVersion}",

      // instrumentation test
      testSpoonRunner        : "com.squareup.spoon:spoon-client:${version.spoonRunner}",
      testRunner             : "com.android.support.test:runner:${version.testRunnerVersion}",
      testRules              : "com.android.support.test:rules:${version.testRunnerVersion}",
      testEspressoCore       : "com.android.support.test.espresso:espresso-core:${version.espressoVersion}",
      testEspressoIntents    : "com.android.support.test.espresso:espresso-intents:${version.espressoVersion}",

      // unit test
      junit                  : "junit:junit:${version.junit}",
      mockito                : "org.mockito:mockito-core:${version.mockito}",
      hamcrest               : "org.hamcrest:hamcrest-junit:${version.hamcrest}",
      commonsIO              : "commons-io:commons-io:${version.commonsIO}",
      robolectric            : "org.robolectric:robolectric:${version.robolectric}",

      // play services
      gmsLocation            : "com.google.android.gms:play-services-location:${version.gmsLocation}",

      errorprone             : "com.google.errorprone:error_prone_core:${version.errorprone}"
  ]

  pluginVersion = [
      checkstyle       : '8.2',
      pmd              : '5.8.1',
      errorprone       : '0.0.13',
      coveralls        : '2.8.1',
      spotbugs         : '1.3',
      gradle           : '3.2.1',
      dependencyGraph  : '0.3.0',
      dependencyUpdates: '0.20.0',
      kotlin           : '1.2.61',
      jacoco           : '0.8.2'
  ]

  pluginDependencies = [
      gradle           : "com.android.tools.build:gradle:${pluginVersion.gradle}",
      kotlin           : "org.jetbrains.kotlin:kotlin-gradle-plugin:${pluginVersion.kotlin}",
      checkstyle       : "com.puppycrawl.tools:checkstyle:${pluginVersion.checkstyle}",
      spotbugs         : "gradle.plugin.com.github.spotbugs:gradlePlugin:${pluginVersion.spotbugs}",
      coveralls        : "org.kt3k.gradle.plugin:coveralls-gradle-plugin:${pluginVersion.coveralls}",
      errorprone       : "net.ltgt.gradle:gradle-errorprone-plugin:${pluginVersion.errorprone}",
      dependencyGraph  : "com.vanniktech:gradle-dependency-graph-generator-plugin:${pluginVersion.dependencyGraph}",
      dependencyUpdates: "com.github.ben-manes:gradle-versions-plugin:${pluginVersion.dependencyUpdates}",
      jacoco           : "com.github.ben-manes:gradle-versions-plugin:${pluginVersion.jacoco}"
  ]
}<|MERGE_RESOLUTION|>--- conflicted
+++ resolved
@@ -10,13 +10,8 @@
   version = [
       mapboxMapSdk       : '6.7.0',
       mapboxSdkServices  : '4.1.0',
-<<<<<<< HEAD
-      mapboxEvents       : '3.5.2',
-      mapboxNavigator    : 'breakfix3.4.4-SNAPSHOT-6',
-=======
       mapboxEvents       : '3.5.5',
-      mapboxNavigator    : '3.4.2',
->>>>>>> 06ccc3b7
+      mapboxNavigator    : '3.4.4',
       searchSdk          : '0.1.0-SNAPSHOT',
       autoValue          : '1.5.4',
       autoValueParcel    : '0.2.5',
