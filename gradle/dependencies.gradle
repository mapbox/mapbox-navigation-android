ext {

  androidVersions = [
      minSdkVersion    : 14,
      targetSdkVersion : 27,
      compileSdkVersion: 27,
      buildToolsVersion: '28.0.3'
  ]

  version = [
<<<<<<< HEAD
      mapboxMapSdk       : '6.6.2',
      // TODO Remove SNAPSHOT when 4.1.0 gets released - See https://github.com/mapbox/mapbox-java/pull/895
      mapboxSdkServices  : '4.1.0-SNAPSHOT',
      mapboxEvents       : '3.4.0',
      mapboxNavigator    : '3.2.1',
=======
      mapboxMapSdk       : '6.7.2',
      mapboxSdkServices  : '4.2.0',
      mapboxEvents       : '3.5.6',
      mapboxNavigator    : '3.4.9',
      searchSdk          : '0.1.0-SNAPSHOT',
>>>>>>> e57085b3
      autoValue          : '1.5.4',
      autoValueParcel    : '0.2.5',
      junit              : '4.12',
      supportLibVersion  : '27.1.1',
      constraintLayout   : '1.1.2',
      mockito            : '2.21.0',
      hamcrest           : '2.0.0.0',
      errorprone         : '2.3.1',
      butterknife        : '8.8.1',
      leakCanaryVersion  : '1.6.1',
      timber             : '4.7.1',
      testRunnerVersion  : '1.0.1',
      espressoVersion    : '3.0.2',
      spoonRunner        : '1.6.2',
      commonsIO          : '2.6',
      robolectric        : '3.8',
      lifecycle          : '1.1.1',
      picasso            : '2.71828',
      gmsLocation        : '15.0.1',
      kotlinStdLib       : '1.2.61',
      ankoCommon         : '0.10.0'
  ]

  dependenciesList = [
      // mapbox
      mapboxMapSdk           : "com.mapbox.mapboxsdk:mapbox-android-sdk:${version.mapboxMapSdk}",
      mapboxSdkServices      : "com.mapbox.mapboxsdk:mapbox-sdk-services:${version.mapboxSdkServices}",
      mapboxSdkTurf          : "com.mapbox.mapboxsdk:mapbox-sdk-turf:${version.mapboxSdkServices}",
      mapboxEvents           : "com.mapbox.mapboxsdk:mapbox-android-telemetry:${version.mapboxEvents}",
      mapboxNavigator        : "com.mapbox.navigator:mapbox-navigation-native:${version.mapboxNavigator}",
      searchSdk              : "com.mapbox.mapboxsdk:mapbox-search-android:${version.searchSdk}",

      // Kotlin
      kotlinStdLib           : "org.jetbrains.kotlin:kotlin-stdlib-jdk7:${version.kotlinStdLib}",
      ankoCommon             : "org.jetbrains.anko:anko-common:${version.ankoCommon}",

      // AutoValue
      autoValue              : "com.google.auto.value:auto-value:${version.autoValue}",
      autoValuesParcel       : "com.ryanharter.auto.value:auto-value-parcel:${version.autoValueParcel}",
      autoValuesParcelAdapter: "com.ryanharter.auto.value:auto-value-parcel-adapter:${version.autoValueParcel}",

      // butterknife
      butterKnife            : "com.jakewharton:butterknife:${version.butterknife}",
      butterKnifeProcessor   : "com.jakewharton:butterknife-compiler:${version.butterknife}",

      // support
      supportAnnotation      : "com.android.support:support-annotations:${version.supportLibVersion}",
      supportAppcompatV7     : "com.android.support:appcompat-v7:${version.supportLibVersion}",
      supportV4              : "com.android.support:support-v4:${version.supportLibVersion}",
      supportDesign          : "com.android.support:design:${version.supportLibVersion}",
      supportRecyclerView    : "com.android.support:recyclerview-v7:${version.supportLibVersion}",
      supportCardView        : "com.android.support:cardview-v7:${version.supportLibVersion}",
      supportConstraintLayout: "com.android.support.constraint:constraint-layout:${version.constraintLayout}",

      // architecture
      lifecycleExtensions    : "android.arch.lifecycle:extensions:${version.lifecycle}",
      lifecycleCompiler      : "android.arch.lifecycle:compiler:${version.lifecycle}",

      // square crew
      timber                 : "com.jakewharton.timber:timber:${version.timber}",
      picasso                : "com.squareup.picasso:picasso:${version.picasso}",
      leakCanaryDebug        : "com.squareup.leakcanary:leakcanary-android:${version.leakCanaryVersion}",
      leakCanaryRelease      : "com.squareup.leakcanary:leakcanary-android-no-op:${version.leakCanaryVersion}",
      leakCanaryTest         : "com.squareup.leakcanary:leakcanary-android-no-op:${version.leakCanaryVersion}",

      // instrumentation test
      testSpoonRunner        : "com.squareup.spoon:spoon-client:${version.spoonRunner}",
      testRunner             : "com.android.support.test:runner:${version.testRunnerVersion}",
      testRules              : "com.android.support.test:rules:${version.testRunnerVersion}",
      testEspressoCore       : "com.android.support.test.espresso:espresso-core:${version.espressoVersion}",
      testEspressoIntents    : "com.android.support.test.espresso:espresso-intents:${version.espressoVersion}",

      // unit test
      junit                  : "junit:junit:${version.junit}",
      mockito                : "org.mockito:mockito-core:${version.mockito}",
      hamcrest               : "org.hamcrest:hamcrest-junit:${version.hamcrest}",
      commonsIO              : "commons-io:commons-io:${version.commonsIO}",
      robolectric            : "org.robolectric:robolectric:${version.robolectric}",

      // play services
      gmsLocation            : "com.google.android.gms:play-services-location:${version.gmsLocation}",

      errorprone             : "com.google.errorprone:error_prone_core:${version.errorprone}"
  ]

  pluginVersion = [
      checkstyle       : '8.2',
      pmd              : '5.8.1',
      errorprone       : '0.0.13',
      coveralls        : '2.8.1',
      spotbugs         : '1.3',
      gradle           : '3.2.1',
      dependencyGraph  : '0.3.0',
      dependencyUpdates: '0.20.0',
      kotlin           : '1.2.61',
      jacoco           : '0.8.2',
      playPublisher    : '1.2.2'
  ]

  pluginDependencies = [
      gradle           : "com.android.tools.build:gradle:${pluginVersion.gradle}",
      kotlin           : "org.jetbrains.kotlin:kotlin-gradle-plugin:${pluginVersion.kotlin}",
      checkstyle       : "com.puppycrawl.tools:checkstyle:${pluginVersion.checkstyle}",
      spotbugs         : "gradle.plugin.com.github.spotbugs:gradlePlugin:${pluginVersion.spotbugs}",
      coveralls        : "org.kt3k.gradle.plugin:coveralls-gradle-plugin:${pluginVersion.coveralls}",
      errorprone       : "net.ltgt.gradle:gradle-errorprone-plugin:${pluginVersion.errorprone}",
      dependencyGraph  : "com.vanniktech:gradle-dependency-graph-generator-plugin:${pluginVersion.dependencyGraph}",
      dependencyUpdates: "com.github.ben-manes:gradle-versions-plugin:${pluginVersion.dependencyUpdates}",
      jacoco           : "com.github.ben-manes:gradle-versions-plugin:${pluginVersion.jacoco}",
      playPublisher    : "com.github.triplet.gradle:play-publisher:${pluginVersion.playPublisher}"
  ]
}<|MERGE_RESOLUTION|>--- conflicted
+++ resolved
@@ -8,19 +8,11 @@
   ]
 
   version = [
-<<<<<<< HEAD
-      mapboxMapSdk       : '6.6.2',
-      // TODO Remove SNAPSHOT when 4.1.0 gets released - See https://github.com/mapbox/mapbox-java/pull/895
-      mapboxSdkServices  : '4.1.0-SNAPSHOT',
-      mapboxEvents       : '3.4.0',
-      mapboxNavigator    : '3.2.1',
-=======
       mapboxMapSdk       : '6.7.2',
       mapboxSdkServices  : '4.2.0',
       mapboxEvents       : '3.5.6',
       mapboxNavigator    : '3.4.9',
       searchSdk          : '0.1.0-SNAPSHOT',
->>>>>>> e57085b3
       autoValue          : '1.5.4',
       autoValueParcel    : '0.2.5',
       junit              : '4.12',
