apply plugin: 'com.android.application'

android {
  compileSdkVersion androidVersions.compileSdkVersion
  buildToolsVersion androidVersions.buildToolsVersion

  defaultConfig {
    applicationId "com.mapbox.services.android.navigation.testapp"
    minSdkVersion androidVersions.minSdkVersion
    targetSdkVersion androidVersions.targetSdkVersion
    versionCode 1
    versionName "0.1"
    testInstrumentationRunner "android.support.test.runner.AndroidJUnitRunner"
  }

  compileOptions {
    sourceCompatibility JavaVersion.VERSION_1_7
    targetCompatibility JavaVersion.VERSION_1_7
  }

  buildTypes {
    debug {
      testCoverageEnabled = false
    }
    release {
      minifyEnabled false
      proguardFiles getDefaultProguardFile('proguard-android.txt'), 'proguard-rules.pro'
    }
  }
}

dependencies {
  // Mapbox Navigation SDK
  compile project(':libandroid-navigation-ui')

<<<<<<< HEAD
  // Support libraries
  compile dependenciesList.supportAppcompatV7
  compile dependenciesList.supportConstraintLayout

  // Mapbox Maps SDK
  compile(dependenciesList.mapboxMapSdk + '@aar') {
    transitive = true
    exclude module: 'lost'
    exclude module: 'mapbox-java-geojson'
    exclude module: 'mapbox-android-telemetry'
  }

  // Mapbox plugins
  compile dependenciesList.locationLayerPlugin

=======
>>>>>>> 68f4500f
  // Logging
  compile dependenciesList.timber

  // Butter Knife
  compile dependenciesList.butterKnife
  annotationProcessor dependenciesList.butterKnifeProcessor

  // Leak Canary
  debugCompile dependenciesList.leakCanaryDebug
  releaseCompile dependenciesList.leakCanaryRelease
  testCompile dependenciesList.leakCanaryTest

  // Unit Testing
  testCompile dependenciesList.junit
  testCompile dependenciesList.mockito

  // Instrumentation testing
  androidTestCompile(dependenciesList.testEspressoCore, {
    exclude group: 'com.android.support', module: 'support-annotations'
  })
}

apply from: "${rootDir}/gradle/developer-config.gradle"
apply from: "${rootDir}/gradle/checkstyle.gradle"<|MERGE_RESOLUTION|>--- conflicted
+++ resolved
@@ -33,7 +33,6 @@
   // Mapbox Navigation SDK
   compile project(':libandroid-navigation-ui')
 
-<<<<<<< HEAD
   // Support libraries
   compile dependenciesList.supportAppcompatV7
   compile dependenciesList.supportConstraintLayout
@@ -49,8 +48,6 @@
   // Mapbox plugins
   compile dependenciesList.locationLayerPlugin
 
-=======
->>>>>>> 68f4500f
   // Logging
   compile dependenciesList.timber
 
