package com.mapbox.services.android.navigation.testapp;

import android.content.Intent;
import android.os.Bundle;
import android.support.annotation.NonNull;
import android.support.v7.app.AppCompatActivity;
import android.support.v7.widget.LinearLayoutManager;
import android.support.v7.widget.RecyclerView;
import android.view.LayoutInflater;
import android.view.View;
import android.view.ViewGroup;
import android.widget.TextView;
import android.widget.Toast;

import com.mapbox.services.android.navigation.testapp.activity.LocationInfoActivity;
import com.mapbox.services.android.navigation.testapp.activity.LongStepTestActivity;
import com.mapbox.services.android.navigation.testapp.activity.MockNavigationActivity;
import com.mapbox.services.android.navigation.testapp.activity.RerouteActivity;
import com.mapbox.services.android.navigation.testapp.activity.SnapToRouteActivity;
import com.mapbox.services.android.navigation.testapp.activity.navigationui.NavigationMapRouteActivity;
import com.mapbox.services.android.navigation.ui.v5.NavigationView;
import com.mapbox.services.android.telemetry.permissions.PermissionsListener;
import com.mapbox.services.android.telemetry.permissions.PermissionsManager;

import java.util.ArrayList;
import java.util.Arrays;
import java.util.List;

public class MainActivity extends AppCompatActivity implements PermissionsListener {

  private RecyclerView recyclerView;
  private PermissionsManager permissionsManager;

  @Override
  protected void onCreate(Bundle savedInstanceState) {
    super.onCreate(savedInstanceState);
    setContentView(R.layout.activity_main);

    final List<SampleItem> samples = new ArrayList<>(Arrays.asList(
      new SampleItem(
        getString(R.string.title_mock_navigation),
        getString(R.string.description_mock_navigation),
        MockNavigationActivity.class
      ),
      new SampleItem(
        getString(R.string.title_snap_to_route),
        getString(R.string.description_snap_to_route),
        SnapToRouteActivity.class
      ),
      new SampleItem(
        getString(R.string.title_location_info),
        getString(R.string.description_location_info),
        LocationInfoActivity.class
      ),
      new SampleItem(
        getString(R.string.title_reroute),
        getString(R.string.description_reroute),
        RerouteActivity.class
      ),
      new SampleItem(
        getString(R.string.title_navigation_route_ui),
        getString(R.string.description_navigation_route_ui),
        NavigationMapRouteActivity.class
      ),
      new SampleItem(
<<<<<<< HEAD
        getString(R.string.title_navigation_view_ui),
        getString(R.string.description_navigation_view_ui),
        NavigationView.class
=======
        getString(R.string.title_long_step),
        getString(R.string.description_long_step),
        LongStepTestActivity.class
>>>>>>> a3dc2121
      )
    ));

    // RecyclerView
    recyclerView = (RecyclerView) findViewById(R.id.recycler_view);
    recyclerView.setHasFixedSize(true);

    // Use a linear layout manager
    RecyclerView.LayoutManager layoutManager = new LinearLayoutManager(this);
    recyclerView.setLayoutManager(layoutManager);

    // Specify an adapter
    RecyclerView.Adapter adapter = new MainAdapter(samples);
    recyclerView.setAdapter(adapter);

    // Check for location permission
    permissionsManager = new PermissionsManager(this);
    if (!PermissionsManager.areLocationPermissionsGranted(this)) {
      recyclerView.setEnabled(false);
      permissionsManager.requestLocationPermissions(this);
    }
  }

  @Override
  public void onRequestPermissionsResult(int requestCode, @NonNull String[] permissions, @NonNull int[] grantResults) {
    permissionsManager.onRequestPermissionsResult(requestCode, permissions, grantResults);
  }

  @Override
  public void onExplanationNeeded(List<String> permissionsToExplain) {
    Toast.makeText(this, "This app needs location permissions in order to show its functionality.",
      Toast.LENGTH_LONG).show();
  }

  @Override
  public void onPermissionResult(boolean granted) {
    if (granted) {
      recyclerView.setEnabled(true);
    } else {
      Toast.makeText(this, "You didn't grant location permissions.",
        Toast.LENGTH_LONG).show();
    }
  }

  /*
   * Recycler view
   */

  private class MainAdapter extends RecyclerView.Adapter<MainAdapter.ViewHolder> {

    private List<SampleItem> samples;

    class ViewHolder extends RecyclerView.ViewHolder {

      private TextView nameView;
      private TextView descriptionView;

      ViewHolder(View view) {
        super(view);
        nameView = (TextView) view.findViewById(R.id.nameView);
        descriptionView = (TextView) view.findViewById(R.id.descriptionView);
      }
    }

    MainAdapter(List<SampleItem> samples) {
      this.samples = samples;
    }

    @Override
    public MainAdapter.ViewHolder onCreateViewHolder(ViewGroup parent, int viewType) {
      View view = LayoutInflater
        .from(parent.getContext())
        .inflate(R.layout.item_main_feature, parent, false);

      view.setOnClickListener(new View.OnClickListener() {
        @Override
        public void onClick(View view) {
          int position = recyclerView.getChildLayoutPosition(view);
          Intent intent = new Intent(view.getContext(), samples.get(position).getActivity());
          startActivity(intent);
        }
      });

      return new ViewHolder(view);
    }

    @Override
    public void onBindViewHolder(MainAdapter.ViewHolder holder, int position) {
      holder.nameView.setText(samples.get(position).getName());
      holder.descriptionView.setText(samples.get(position).getDescription());
    }

    @Override
    public int getItemCount() {
      return samples.size();
    }
  }
}<|MERGE_RESOLUTION|>--- conflicted
+++ resolved
@@ -63,15 +63,14 @@
         NavigationMapRouteActivity.class
       ),
       new SampleItem(
-<<<<<<< HEAD
         getString(R.string.title_navigation_view_ui),
         getString(R.string.description_navigation_view_ui),
         NavigationView.class
-=======
+      ),
+      new SampleItem(
         getString(R.string.title_long_step),
         getString(R.string.description_long_step),
         LongStepTestActivity.class
->>>>>>> a3dc2121
       )
     ));
 
