package com.mapbox.services.android.navigation.testapp.activity.navigationui;

import android.os.Bundle;
import android.support.annotation.Nullable;
import android.support.v7.app.AppCompatActivity;
import android.view.View;
import android.widget.Button;
import android.widget.ProgressBar;
import android.widget.Toast;

import com.mapbox.mapboxsdk.Mapbox;
import com.mapbox.services.android.navigation.testapp.R;
import com.mapbox.services.android.navigation.ui.v5.NavigationLauncher;
import com.mapbox.services.android.navigation.v5.navigation.NavigationRoute;
import com.mapbox.services.api.directions.v5.models.DirectionsResponse;
import com.mapbox.services.api.directions.v5.models.DirectionsRoute;
import com.mapbox.services.commons.models.Position;

<<<<<<< HEAD
=======
import butterknife.BindView;
import butterknife.ButterKnife;
import butterknife.OnClick;
>>>>>>> d00cf846
import retrofit2.Call;
import retrofit2.Callback;
import retrofit2.Response;
import timber.log.Timber;

public class NavigationViewActivity extends AppCompatActivity implements Callback<DirectionsResponse> {

<<<<<<< HEAD
  private Button launchRouteBtn;
  private ProgressBar routeLoading;
=======
  @BindView(R.id.launchRouteBtn)
  Button launchRouteBtn;
  @BindView(R.id.routeLoading)
  ProgressBar routeLoading;
>>>>>>> d00cf846

  // Washington, D.C.
  private Position origin = Position.fromCoordinates(-77.009003, 38.889931);

  // Arlington, VA
  private Position destination = Position.fromCoordinates(-77.100703, 38.878337);

  private DirectionsRoute directionsRoute;

  @Override
  protected void onCreate(@Nullable Bundle savedInstanceState) {
    super.onCreate(savedInstanceState);
    setContentView(R.layout.activity_navigation_view);
<<<<<<< HEAD
    fetchRoute();

    routeLoading = findViewById(R.id.routeLoading);
    Button launchCoordinatesBtn = findViewById(R.id.launchCoordinatesBtn);
    launchCoordinatesBtn.setOnClickListener(new View.OnClickListener() {
      @Override
      public void onClick(View v) {
        launchNavigationWithCoordinates();
      }
    });

    launchRouteBtn = findViewById(R.id.launchRouteBtn);
    launchRouteBtn.setOnClickListener(new View.OnClickListener() {
      @Override
      public void onClick(View v) {
        launchNavigationWithRoute();
      }
    });
  }

  @Override
  public void onResponse(Call<DirectionsResponse> call, Response<DirectionsResponse> response) {
    if (validRouteResponse(response)) {
      directionsRoute = response.body().getRoutes().get(0);
      routeLoading.setVisibility(View.INVISIBLE);
      launchRouteBtn.setEnabled(true);
    }
  }

  @Override
  public void onFailure(Call<DirectionsResponse> call, Throwable throwable) {
    Timber.e(throwable.getMessage());
  }

=======
    ButterKnife.bind(this);

    fetchRoute();
  }

  @OnClick(R.id.launchRouteBtn)
  public void onRouteLaunchClick() {
    launchNavigationWithRoute();
  }

  @OnClick(R.id.launchCoordinatesBtn)
  public void onCoordinateLaunchClick() {
    launchNavigationWithCoordinates();
  }

  @Override
  public void onResponse(Call<DirectionsResponse> call, Response<DirectionsResponse> response) {
    if (validRouteResponse(response)) {
      directionsRoute = response.body().getRoutes().get(0);
      routeLoading.setVisibility(View.INVISIBLE);
      launchRouteBtn.setEnabled(true);
    }
  }

  @Override
  public void onFailure(Call<DirectionsResponse> call, Throwable throwable) {
    Timber.e(throwable.getMessage());
  }

>>>>>>> d00cf846
  private void fetchRoute() {
    NavigationRoute.builder()
      .accessToken(Mapbox.getAccessToken())
      .origin(origin)
      .destination(destination)
      .build()
      .getRoute(this);
  }

  private void launchNavigationWithCoordinates() {
    // Launch with Coordinates
    NavigationLauncher.startNavigation(this, origin, destination);
  }

  private void launchNavigationWithRoute() {
    // Launch with Route
    if (directionsRoute != null) {
      NavigationLauncher.startNavigation(this, directionsRoute);
    } else {
      Toast.makeText(this, "Route is still loading", Toast.LENGTH_SHORT).show();
    }
  }

  private boolean validRouteResponse(Response<DirectionsResponse> response) {
    return response.body() != null
      && response.body().getRoutes() != null
      && response.body().getRoutes().size() > 0;
  }
}<|MERGE_RESOLUTION|>--- conflicted
+++ resolved
@@ -16,12 +16,9 @@
 import com.mapbox.services.api.directions.v5.models.DirectionsRoute;
 import com.mapbox.services.commons.models.Position;
 
-<<<<<<< HEAD
-=======
 import butterknife.BindView;
 import butterknife.ButterKnife;
 import butterknife.OnClick;
->>>>>>> d00cf846
 import retrofit2.Call;
 import retrofit2.Callback;
 import retrofit2.Response;
@@ -29,15 +26,10 @@
 
 public class NavigationViewActivity extends AppCompatActivity implements Callback<DirectionsResponse> {
 
-<<<<<<< HEAD
-  private Button launchRouteBtn;
-  private ProgressBar routeLoading;
-=======
   @BindView(R.id.launchRouteBtn)
   Button launchRouteBtn;
   @BindView(R.id.routeLoading)
   ProgressBar routeLoading;
->>>>>>> d00cf846
 
   // Washington, D.C.
   private Position origin = Position.fromCoordinates(-77.009003, 38.889931);
@@ -51,42 +43,6 @@
   protected void onCreate(@Nullable Bundle savedInstanceState) {
     super.onCreate(savedInstanceState);
     setContentView(R.layout.activity_navigation_view);
-<<<<<<< HEAD
-    fetchRoute();
-
-    routeLoading = findViewById(R.id.routeLoading);
-    Button launchCoordinatesBtn = findViewById(R.id.launchCoordinatesBtn);
-    launchCoordinatesBtn.setOnClickListener(new View.OnClickListener() {
-      @Override
-      public void onClick(View v) {
-        launchNavigationWithCoordinates();
-      }
-    });
-
-    launchRouteBtn = findViewById(R.id.launchRouteBtn);
-    launchRouteBtn.setOnClickListener(new View.OnClickListener() {
-      @Override
-      public void onClick(View v) {
-        launchNavigationWithRoute();
-      }
-    });
-  }
-
-  @Override
-  public void onResponse(Call<DirectionsResponse> call, Response<DirectionsResponse> response) {
-    if (validRouteResponse(response)) {
-      directionsRoute = response.body().getRoutes().get(0);
-      routeLoading.setVisibility(View.INVISIBLE);
-      launchRouteBtn.setEnabled(true);
-    }
-  }
-
-  @Override
-  public void onFailure(Call<DirectionsResponse> call, Throwable throwable) {
-    Timber.e(throwable.getMessage());
-  }
-
-=======
     ButterKnife.bind(this);
 
     fetchRoute();
@@ -116,7 +72,6 @@
     Timber.e(throwable.getMessage());
   }
 
->>>>>>> d00cf846
   private void fetchRoute() {
     NavigationRoute.builder()
       .accessToken(Mapbox.getAccessToken())
