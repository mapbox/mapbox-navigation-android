--- conflicted
+++ resolved
@@ -16,7 +16,8 @@
 import com.mapbox.services.api.directions.v5.models.DirectionsRoute;
 import com.mapbox.services.commons.models.Position;
 
-<<<<<<< HEAD
+import butterknife.BindView;
+import butterknife.ButterKnife;
 import retrofit2.Call;
 import retrofit2.Callback;
 import retrofit2.Response;
@@ -24,8 +25,12 @@
 
 public class NavigationViewActivity extends AppCompatActivity implements Callback<DirectionsResponse> {
 
-  private Button launchRouteBtn;
-  private ProgressBar routeLoading;
+  @BindView(R.id.launchRouteBtn)
+  Button launchRouteBtn;
+  @BindView(R.id.launchCoordinatesBtn)
+  Button launchCoordinatesBtn;
+  @BindView(R.id.routeLoading)
+  ProgressBar routeLoading;
 
   // Washington, D.C.
   private Position origin = Position.fromCoordinates(-77.009003, 38.889931);
@@ -34,39 +39,22 @@
   private Position destination = Position.fromCoordinates(-77.100703, 38.878337);
 
   private DirectionsRoute directionsRoute;
-=======
-import butterknife.BindView;
-import butterknife.ButterKnife;
-
-public class NavigationViewActivity extends AppCompatActivity {
->>>>>>> a1cb7f52
-
-  @BindView(R.id.launchBtn)
-  Button launchNavigationBtn;
 
   @Override
   protected void onCreate(@Nullable Bundle savedInstanceState) {
     super.onCreate(savedInstanceState);
     setContentView(R.layout.activity_navigation_view);
-<<<<<<< HEAD
+    ButterKnife.bind(this);
+
     fetchRoute();
 
-    routeLoading = findViewById(R.id.routeLoading);
-    Button launchCoordinatesBtn = findViewById(R.id.launchCoordinatesBtn);
     launchCoordinatesBtn.setOnClickListener(new View.OnClickListener() {
       @Override
       public void onClick(View v) {
         launchNavigationWithCoordinates();
       }
     });
-
-    launchRouteBtn = findViewById(R.id.launchRouteBtn);
     launchRouteBtn.setOnClickListener(new View.OnClickListener() {
-=======
-    ButterKnife.bind(this);
-
-    launchNavigationBtn.setOnClickListener(new View.OnClickListener() {
->>>>>>> a1cb7f52
       @Override
       public void onClick(View v) {
         launchNavigationWithRoute();
