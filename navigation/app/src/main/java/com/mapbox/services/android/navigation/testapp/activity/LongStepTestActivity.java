package com.mapbox.services.android.navigation.testapp.activity;

import android.graphics.Color;
import android.location.Location;
import android.os.Bundle;
import android.support.annotation.Nullable;
import android.support.v7.app.AppCompatActivity;
import android.view.View;

import com.google.gson.Gson;
import com.mapbox.mapboxsdk.Mapbox;
import com.mapbox.mapboxsdk.annotations.PolylineOptions;
import com.mapbox.mapboxsdk.camera.CameraUpdateFactory;
import com.mapbox.mapboxsdk.geometry.LatLng;
import com.mapbox.mapboxsdk.maps.MapView;
import com.mapbox.mapboxsdk.maps.MapboxMap;
import com.mapbox.mapboxsdk.maps.OnMapReadyCallback;
import com.mapbox.mapboxsdk.plugins.locationlayer.LocationLayerMode;
import com.mapbox.mapboxsdk.plugins.locationlayer.LocationLayerPlugin;
import com.mapbox.services.android.location.MockLocationEngine;
import com.mapbox.services.android.navigation.testapp.R;
import com.mapbox.services.android.navigation.v5.navigation.MapboxNavigation;
import com.mapbox.services.android.navigation.v5.navigation.MapboxNavigationOptions;
import com.mapbox.services.android.navigation.v5.routeprogress.ProgressChangeListener;
import com.mapbox.services.android.navigation.v5.routeprogress.RouteProgress;
import com.mapbox.services.android.telemetry.location.LocationEngine;
import com.mapbox.services.api.directions.v5.models.DirectionsResponse;
import com.mapbox.services.api.directions.v5.models.DirectionsRoute;

import java.io.IOException;
import java.io.InputStream;

import butterknife.BindView;
import butterknife.ButterKnife;
import butterknife.OnClick;

public class LongStepTestActivity extends AppCompatActivity implements ProgressChangeListener,
  OnMapReadyCallback {

  @BindView(R.id.mapView)
  MapView mapView;

  private LocationLayerPlugin locationLayerPlugin;
  private LocationEngine locationEngine;
  private MapboxNavigation navigation;
  private DirectionsRoute route;
  private MapboxMap mapboxMap;

  @Override
  protected void onCreate(@Nullable Bundle savedInstanceState) {
    super.onCreate(savedInstanceState);
    setContentView(R.layout.activity_long_step_test);
    ButterKnife.bind(this);

    mapView.onCreate(savedInstanceState);
    mapView.getMapAsync(this);

    Gson gson = new Gson();
    DirectionsResponse response = gson.fromJson(loadJsonFromAsset("long_step.json"), DirectionsResponse.class);
    route = response.getRoutes().get(0);

    MapboxNavigationOptions options = MapboxNavigationOptions.builder()
      .defaultMilestonesEnabled(false)
      .snapToRoute(false)
      .build();
<<<<<<< HEAD
    navigation = new MapboxNavigation(this, Mapbox.getAccessToken(), options);
    navigation.addProgressChangeListener(this);
    locationEngine = new MockLocationEngine();
=======
    navigation = new MapboxNavigation(this, options);
    locationEngine = new MockLocationEngine(1000, 50, false);
    navigation.setLocationEngine(locationEngine);
>>>>>>> 53e167e9
    locationEngine.activate();
  }

  @Override
  public void onMapReady(MapboxMap mapboxMap) {
    this.mapboxMap = mapboxMap;
    mapboxMap.moveCamera(CameraUpdateFactory.newLatLngZoom(new LatLng(37.42067211454105, -122.26105120655842), 10));
    mapboxMap.addPolyline(new PolylineOptions()
      .add(new LatLng(37.42067211454105, -122.26105120655842))
      .add(new LatLng(38.00287907761617, -121.8483493917405)).color(Color.BLUE).width(5f));
    locationLayerPlugin = new LocationLayerPlugin(mapView, mapboxMap, null);
    locationLayerPlugin.setLocationLayerEnabled(LocationLayerMode.NAVIGATION);
  }

  @Override
  public void onProgressChange(Location location, RouteProgress routeProgress) {
    locationLayerPlugin.forceLocationUpdate(location);
  }

  @OnClick(R.id.startNavigationFab)
  public void onFabClick(View view) {
    navigation.addProgressChangeListener(this);
    ((MockLocationEngine) locationEngine).setRoute(route);
    mapboxMap.setLocationSource(locationEngine);
    navigation.startNavigation(route);
  }

  @Override
  public void onResume() {
    super.onResume();
    mapView.onResume();
  }

  @Override
  public void onPause() {
    super.onPause();
    mapView.onPause();
  }

  @Override
  protected void onStart() {
    super.onStart();
    mapView.onStart();
    if (locationLayerPlugin != null) {
      locationLayerPlugin.onStart();
    }
  }

  @Override
  protected void onStop() {
    super.onStop();
    mapView.onStop();
    if (locationLayerPlugin != null) {
      locationLayerPlugin.onStop();
    }
  }

  @Override
  public void onLowMemory() {
    super.onLowMemory();
    mapView.onLowMemory();
  }

  @Override
  protected void onDestroy() {
    super.onDestroy();
    locationEngine.removeLocationUpdates();
    locationEngine.deactivate();
    navigation.onDestroy();
    mapView.onDestroy();
  }

  @Override
  protected void onSaveInstanceState(Bundle outState) {
    super.onSaveInstanceState(outState);
    mapView.onSaveInstanceState(outState);
  }

  private String loadJsonFromAsset(String filename) {
    // Using this method to load in GeoJSON files from the assets folder.

    try {
      InputStream is = getAssets().open(filename);
      int size = is.available();
      byte[] buffer = new byte[size];
      is.read(buffer);
      is.close();
      return new String(buffer, "UTF-8");

    } catch (IOException ex) {
      ex.printStackTrace();
      return null;
    }
  }
}<|MERGE_RESOLUTION|>--- conflicted
+++ resolved
@@ -63,22 +63,17 @@
       .defaultMilestonesEnabled(false)
       .snapToRoute(false)
       .build();
-<<<<<<< HEAD
+
     navigation = new MapboxNavigation(this, Mapbox.getAccessToken(), options);
     navigation.addProgressChangeListener(this);
     locationEngine = new MockLocationEngine();
-=======
-    navigation = new MapboxNavigation(this, options);
-    locationEngine = new MockLocationEngine(1000, 50, false);
-    navigation.setLocationEngine(locationEngine);
->>>>>>> 53e167e9
     locationEngine.activate();
   }
 
   @Override
   public void onMapReady(MapboxMap mapboxMap) {
     this.mapboxMap = mapboxMap;
-    mapboxMap.moveCamera(CameraUpdateFactory.newLatLngZoom(new LatLng(37.42067211454105, -122.26105120655842), 10));
+    mapboxMap.moveCamera(CameraUpdateFactory.newLatLngZoom(new LatLng(38.00287907761617, -121.8483493917405), 10));
     mapboxMap.addPolyline(new PolylineOptions()
       .add(new LatLng(37.42067211454105, -122.26105120655842))
       .add(new LatLng(38.00287907761617, -121.8483493917405)).color(Color.BLUE).width(5f));
@@ -94,8 +89,8 @@
   @OnClick(R.id.startNavigationFab)
   public void onFabClick(View view) {
     navigation.addProgressChangeListener(this);
+    navigation.setLocationEngine(locationEngine);
     ((MockLocationEngine) locationEngine).setRoute(route);
-    mapboxMap.setLocationSource(locationEngine);
     navigation.startNavigation(route);
   }
 
