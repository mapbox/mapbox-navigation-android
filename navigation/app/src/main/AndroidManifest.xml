--- conflicted
+++ resolved
@@ -59,20 +59,20 @@
         </activity>
 
         <activity
-<<<<<<< HEAD
-            android:name="com.mapbox.services.android.navigation.ui.v5.NavigationView"
-            android:label="@string/title_navigation_view_ui">
-=======
             android:name=".activity.LongStepTestActivity"
             android:label="@string/title_long_step">
->>>>>>> a3dc2121
             <meta-data
                 android:name="android.support.PARENT_ACTIVITY"
                 android:value=".MainActivity"/>
         </activity>
-<<<<<<< HEAD
 
-=======
->>>>>>> a3dc2121
+        <activity
+            android:name="com.mapbox.services.android.navigation.ui.v5.NavigationView"
+            android:label="@string/title_navigation_view_ui">
+            <meta-data
+                android:name="android.support.PARENT_ACTIVITY"
+                android:value=".MainActivity"/>
+        </activity>
+
     </application>
 </manifest>