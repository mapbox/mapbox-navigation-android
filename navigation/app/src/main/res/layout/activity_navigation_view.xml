--- conflicted
+++ resolved
@@ -10,7 +10,6 @@
         android:layout_height="match_parent"/>
 
     <Button
-<<<<<<< HEAD
         android:id="@+id/launchRouteBtn"
         android:layout_width="wrap_content"
         android:layout_height="wrap_content"
@@ -29,31 +28,4 @@
         android:visibility="visible"
         android:layout_centerInParent="true"/>
 
-</RelativeLayout>
-=======
-        android:id="@+id/launchCoordinatesBtn"
-        android:layout_width="wrap_content"
-        android:layout_height="wrap_content"
-        android:layout_margin="32dp"
-        android:text="Launch Navigation with Coordinates"
-        android:layout_gravity="center_horizontal"/>
-
-    <Button
-        android:id="@+id/launchRouteBtn"
-        android:layout_width="wrap_content"
-        android:layout_height="wrap_content"
-        android:layout_margin="32dp"
-        android:enabled="false"
-        android:text="Launch Navigation with Route"
-        android:layout_gravity="center_horizontal"/>
-
-    <ProgressBar
-        android:id="@+id/routeLoading"
-        android:layout_width="wrap_content"
-        android:layout_height="wrap_content"
-        android:layout_gravity="center_horizontal"
-        android:indeterminate="true"
-        android:visibility="visible"/>
-
-</LinearLayout>
->>>>>>> 1a833c43
+</RelativeLayout>