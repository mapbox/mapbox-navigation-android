--- conflicted
+++ resolved
@@ -16,14 +16,9 @@
 
   dep = [
     // mapbox
-    mapboxMapSdk           : 'com.mapbox.mapboxsdk:mapbox-android-sdk:5.1.3',
-<<<<<<< HEAD
-    mapboxServices         : 'com.mapbox.mapboxsdk:mapbox-android-services:2.2.4',
+    mapboxMapSdk           : 'com.mapbox.mapboxsdk:mapbox-android-sdk:5.1.4',
+    mapboxServices         : 'com.mapbox.mapboxsdk:mapbox-android-services:2.2.5',
     locationLayerPlugin    : 'com.mapbox.mapboxsdk:mapbox-android-plugin-locationlayer:0.2.0-SNAPSHOT',
-=======
-    mapboxServices         : 'com.mapbox.mapboxsdk:mapbox-android-services:2.2.5',
-    locationLayerPlugin    : 'com.mapbox.mapboxsdk:mapbox-android-plugin-locationlayer:0.1.0',
->>>>>>> 76f27c13
 
     // unit test
     junit                  : 'junit:junit:4.12',
