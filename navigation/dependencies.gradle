ext {
  minSdkVersion = 15
  targetSdkVersion = 26
  compileSdkVersion = 26
  buildToolsVersion = "26.0.1"

  versionCode = 2
  versionName = "0.2.0"

<<<<<<< HEAD
  supportLibVersion = "26.0.0"
=======
  supportLibVersion = "26.0.2"
>>>>>>> 0e6a291c
  leakCanaryVersion = '1.5.1'
  wearableVersion = '2.0.0'

  espressoVersion = '2.2.2'
  testRunnerVersion = '0.5'

  dep = [
    // mapbox
<<<<<<< HEAD
    mapboxMapSdk           : 'com.mapbox.mapboxsdk:mapbox-android-sdk:5.1.0',
    mapboxServices         : 'com.mapbox.mapboxsdk:mapbox-android-services:2.2.0',
=======
    mapboxMapSdk           : 'com.mapbox.mapboxsdk:mapbox-android-sdk:5.1.3',
    mapboxServices         : 'com.mapbox.mapboxsdk:mapbox-android-services:2.2.3',
>>>>>>> 0e6a291c
    locationLayerPlugin    : 'com.mapbox.mapboxsdk:mapbox-android-plugin-locationlayer:0.1.0',

    // unit test
    junit                  : 'junit:junit:4.12',
    mockito                : 'org.mockito:mockito-core:2.2.27',
    hamcrest               : 'org.hamcrest:hamcrest-junit:2.0.0.0',
    commonsIO              : 'commons-io:commons-io:2.5',
    robolectric            : 'org.robolectric:robolectric:3.4.2',

    // instrumentation test
    testSpoonRunner        : 'com.squareup.spoon:spoon-client:1.6.2',
    testRunner             : "com.android.support.test:runner:${testRunnerVersion}",
    testRules              : "com.android.support.test:rules:${testRunnerVersion}",
    testEspressoCore       : "com.android.support.test.espresso:espresso-core:${espressoVersion}",
    testEspressoIntents    : "com.android.support.test.espresso:espresso-intents:${espressoVersion}",

    // support
    supportAnnotations     : "com.android.support:support-annotations:${supportLibVersion}",
    supportAppcompatV7     : "com.android.support:appcompat-v7:${supportLibVersion}",
    supportV4              : "com.android.support:support-v4:${supportLibVersion}",
    supportDesign          : "com.android.support:design:${supportLibVersion}",
    supportRecyclerView    : "com.android.support:recyclerview-v7:${supportLibVersion}",
    supportConstraintLayout: "com.android.support.constraint:constraint-layout:1.0.2",

    // butterknife
    butterKnife            : "com.jakewharton:butterknife:8.6.0",
    butterKnifeProcessor   : "com.jakewharton:butterknife-compiler:8.6.0",

    // wear
    wearCompile            : "com.google.android.support:wearable:${wearableVersion}",
    wearProvided           : "com.google.android.wearable:wearable:${wearableVersion}",

    // auto values
    autoValues             : 'com.google.auto.value:auto-value:1.4.1',
    autoValuesParcel       : 'com.ryanharter.auto.value:auto-value-parcel:0.2.5',
    autoValuesParcelAdapter: 'com.ryanharter.auto.value:auto-value-parcel-adapter:0.2.5',

    // square crew
    timber                 : 'com.jakewharton.timber:timber:4.5.1',
    okhttp3                : 'com.squareup.okhttp3:okhttp:3.6.0',
    leakCanaryDebug        : "com.squareup.leakcanary:leakcanary-android:${leakCanaryVersion}",
    leakCanaryRelease      : "com.squareup.leakcanary:leakcanary-android-no-op:${leakCanaryVersion}",
    leakCanaryTest         : "com.squareup.leakcanary:leakcanary-android-no-op:${leakCanaryVersion}",

    // aws polly
    polly                  : 'com.amazonaws:aws-android-sdk-polly:2.3.8'
  ]
}<|MERGE_RESOLUTION|>--- conflicted
+++ resolved
@@ -7,11 +7,7 @@
   versionCode = 2
   versionName = "0.2.0"
 
-<<<<<<< HEAD
-  supportLibVersion = "26.0.0"
-=======
   supportLibVersion = "26.0.2"
->>>>>>> 0e6a291c
   leakCanaryVersion = '1.5.1'
   wearableVersion = '2.0.0'
 
@@ -20,13 +16,8 @@
 
   dep = [
     // mapbox
-<<<<<<< HEAD
-    mapboxMapSdk           : 'com.mapbox.mapboxsdk:mapbox-android-sdk:5.1.0',
-    mapboxServices         : 'com.mapbox.mapboxsdk:mapbox-android-services:2.2.0',
-=======
     mapboxMapSdk           : 'com.mapbox.mapboxsdk:mapbox-android-sdk:5.1.3',
     mapboxServices         : 'com.mapbox.mapboxsdk:mapbox-android-services:2.2.3',
->>>>>>> 0e6a291c
     locationLayerPlugin    : 'com.mapbox.mapboxsdk:mapbox-android-plugin-locationlayer:0.1.0',
 
     // unit test
