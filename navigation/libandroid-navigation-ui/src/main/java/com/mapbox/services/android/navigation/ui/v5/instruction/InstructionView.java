package com.mapbox.services.android.navigation.ui.v5.instruction;

import android.content.Context;
import android.location.Location;
import android.support.annotation.Nullable;
import android.support.design.widget.FloatingActionButton;
import android.support.v4.widget.TextViewCompat;
import android.support.v7.widget.LinearLayoutManager;
import android.support.v7.widget.RecyclerView;
import android.text.TextUtils;
import android.util.AttributeSet;
import android.util.TypedValue;
import android.view.View;
import android.view.animation.AccelerateInterpolator;
import android.view.animation.AlphaAnimation;
import android.view.animation.Animation;
import android.view.animation.AnimationSet;
import android.view.animation.AnimationUtils;
import android.view.animation.DecelerateInterpolator;
import android.widget.ImageView;
import android.widget.RelativeLayout;
import android.widget.TextView;

import com.mapbox.services.android.navigation.ui.v5.R;
import com.mapbox.services.android.navigation.ui.v5.instruction.turnlane.TurnLaneAdapter;
<<<<<<< HEAD
=======
import com.mapbox.services.android.navigation.ui.v5.voice.NavigationInstructionPlayer;
import com.mapbox.services.android.navigation.v5.milestone.MilestoneEventListener;
>>>>>>> 1a833c43
import com.mapbox.services.android.navigation.v5.offroute.OffRouteListener;
import com.mapbox.services.android.navigation.v5.routeprogress.ProgressChangeListener;
import com.mapbox.services.android.navigation.v5.routeprogress.RouteProgress;
import com.mapbox.services.android.navigation.v5.utils.abbreviation.StringAbbreviator;

<<<<<<< HEAD
public class InstructionView extends RelativeLayout implements ProgressChangeListener, OffRouteListener {

  private static final String UNMUTED = "Unmuted";
  private static final String MUTED = "Muted";
=======
public class InstructionView extends RelativeLayout implements ProgressChangeListener,
  MilestoneEventListener, OffRouteListener {

  private NavigationInstructionPlayer instructionPlayer;
>>>>>>> 1a833c43

  private ImageView maneuverImage;
  private TextView stepDistanceText;
  private TextView stepInstructionText;
  private TextView soundChipText;
  private FloatingActionButton soundFab;
  private View rerouteLayout;
  private View turnLaneLayout;
  private RecyclerView rvTurnLanes;
  private TurnLaneAdapter turnLaneAdapter;
<<<<<<< HEAD

=======
  private Animation slideUpTop;
>>>>>>> 1a833c43
  private Animation slideDownTop;
  private Animation rerouteSlideUpTop;
  private Animation rerouteSlideDownTop;
  private AnimationSet fadeInSlowOut;

  private boolean showingRerouteState;
<<<<<<< HEAD
  private boolean turnLanesHidden;
  public boolean isMuted;
=======
  private boolean isMuted;
  private boolean turnLanesHidden;
>>>>>>> 1a833c43

  public InstructionView(Context context) {
    this(context, null);
  }

  public InstructionView(Context context, @Nullable AttributeSet attrs) {
    this(context, attrs, -1);
  }

  public InstructionView(Context context, @Nullable AttributeSet attrs, int defStyleAttr) {
    super(context, attrs, defStyleAttr);
    init();
  }

  @Override
  protected void onFinishInflate() {
    super.onFinishInflate();
    bind();
    initVoiceInstructions();
    initTurnLaneRecyclerView();
    initAnimations();
  }

  @Override
<<<<<<< HEAD
=======
  public void onMilestoneEvent(RouteProgress routeProgress, String instruction, int identifier) {
    instructionPlayer.play(instruction);
  }

  @Override
>>>>>>> 1a833c43
  public void onProgressChange(Location location, RouteProgress routeProgress) {
    update(routeProgress);
  }

  @Override
  public void userOffRoute(Location location) {
    showRerouteState();
  }

  public void soundFabOff() {
    soundFab.setImageResource(R.drawable.ic_sound_off);
  }

  public void soundFabOn() {
    soundFab.setImageResource(R.drawable.ic_sound_on);
  }

  public void setSoundChipText(String text) {
    soundChipText.setText(text);
  }

  public void showSoundChip() {
    soundChipText.startAnimation(fadeInSlowOut);
  }

  public void show() {
    if (this.getVisibility() == INVISIBLE) {
      this.setVisibility(VISIBLE);
      this.startAnimation(slideDownTop);
    }
  }

  public void showRerouteState() {
    showingRerouteState = true;
    rerouteLayout.startAnimation(rerouteSlideDownTop);
  }

  public void hideRerouteState() {
    showingRerouteState = false;
    rerouteLayout.startAnimation(rerouteSlideUpTop);
  }

  private void init() {
    inflate(getContext(), R.layout.instruction_view_layout, this);
  }

  private void bind() {
    maneuverImage = findViewById(R.id.maneuverImageView);
    stepDistanceText = findViewById(R.id.stepDistanceText);
    stepInstructionText = findViewById(R.id.stepInstructionText);
    soundChipText = findViewById(R.id.soundText);
    soundFab = findViewById(R.id.soundFab);
    rerouteLayout = findViewById(R.id.rerouteLayout);
    turnLaneLayout = findViewById(R.id.turnLaneLayout);
    rvTurnLanes = findViewById(R.id.rvTurnLanes);
    initInstructionAutoSize();
  }

<<<<<<< HEAD
  private boolean mute() {
    isMuted = true;
    setSoundChipText(MUTED);
    showSoundChip();
    soundFabOff();
    return isMuted;
  }

  private boolean unmute() {
    isMuted = false;
    setSoundChipText(UNMUTED);
    showSoundChip();
    soundFabOn();
    return isMuted;
=======
  private void addListeners() {
    soundFab.setOnClickListener(new OnClickListener() {
      @Override
      public void onClick(View v) {
        instructionPlayer.setMuted(isMuted ? unmute() : mute());
      }
    });
>>>>>>> 1a833c43
  }

  private boolean mute() {
    isMuted = true;
    setSoundChipText(getContext().getString(R.string.muted));
    showSoundChip();
    soundFabOff();
    return isMuted;
  }

  private boolean unmute() {
    isMuted = false;
    setSoundChipText(getContext().getString(R.string.unmuted));
    showSoundChip();
    soundFabOn();
    return isMuted;
  }

  private void initInstructionAutoSize() {
    TextViewCompat.setAutoSizeTextTypeUniformWithConfiguration(stepInstructionText,
      16, 28, 2, TypedValue.COMPLEX_UNIT_SP);
  }

  private void initVoiceInstructions() {
    instructionPlayer = new NavigationInstructionPlayer(getContext(), null);
  }

  private void initTurnLaneRecyclerView() {
    turnLaneAdapter = new TurnLaneAdapter();
    rvTurnLanes.setAdapter(turnLaneAdapter);
    rvTurnLanes.setHasFixedSize(true);
    rvTurnLanes.setLayoutManager(new LinearLayoutManager(getContext(),
      LinearLayoutManager.HORIZONTAL, false));
  }

  private void initAnimations() {
    Context context = getContext();
    slideDownTop = AnimationUtils.loadAnimation(context, R.anim.slide_down_top);
    rerouteSlideDownTop = AnimationUtils.loadAnimation(context, R.anim.slide_down_top);
    rerouteSlideUpTop = AnimationUtils.loadAnimation(context, R.anim.slide_up_top);

    Animation fadeIn = new AlphaAnimation(0, 1);
    fadeIn.setInterpolator(new DecelerateInterpolator());
    fadeIn.setDuration(300);

    Animation fadeOut = new AlphaAnimation(1, 0);
    fadeOut.setInterpolator(new AccelerateInterpolator());
    fadeOut.setStartOffset(1000);
    fadeOut.setDuration(1000);

    fadeInSlowOut = new AnimationSet(false);
    fadeInSlowOut.addAnimation(fadeIn);
    fadeInSlowOut.addAnimation(fadeOut);
  }

  private void update(RouteProgress routeProgress) {
    if (routeProgress != null && !showingRerouteState) {
      InstructionModel model = new InstructionModel(routeProgress);
      maneuverImage.setImageResource(model.getManeuverImage());
      stepDistanceText.setText(model.getStepDistanceRemaining());
      stepInstructionText.setText(StringAbbreviator.abbreviate(model.getTextInstruction()));
      addTurnLanes(model);
    }
  }

  private void addTurnLanes(InstructionModel model) {
    if (model.getTurnLanes() != null
      && !TextUtils.isEmpty(model.getManeuverModifier())) {
      turnLaneAdapter.addTurnLanes(model.getTurnLanes(), model.getManeuverModifier());
      showTurnLanes();
    } else {
      hideTurnLanes();
    }
  }

  private void showTurnLanes() {
    if (turnLanesHidden) {
      turnLanesHidden = false;
      turnLaneLayout.setVisibility(VISIBLE);
    }
  }

  private void hideTurnLanes() {
    if (!turnLanesHidden) {
      turnLanesHidden = true;
      turnLaneLayout.setVisibility(GONE);
    }
  }

  public boolean toggleMute() {
    return isMuted ? unmute() : mute();
  }
}<|MERGE_RESOLUTION|>--- conflicted
+++ resolved
@@ -23,27 +23,17 @@
 
 import com.mapbox.services.android.navigation.ui.v5.R;
 import com.mapbox.services.android.navigation.ui.v5.instruction.turnlane.TurnLaneAdapter;
-<<<<<<< HEAD
-=======
 import com.mapbox.services.android.navigation.ui.v5.voice.NavigationInstructionPlayer;
 import com.mapbox.services.android.navigation.v5.milestone.MilestoneEventListener;
->>>>>>> 1a833c43
 import com.mapbox.services.android.navigation.v5.offroute.OffRouteListener;
 import com.mapbox.services.android.navigation.v5.routeprogress.ProgressChangeListener;
 import com.mapbox.services.android.navigation.v5.routeprogress.RouteProgress;
 import com.mapbox.services.android.navigation.v5.utils.abbreviation.StringAbbreviator;
 
-<<<<<<< HEAD
-public class InstructionView extends RelativeLayout implements ProgressChangeListener, OffRouteListener {
-
-  private static final String UNMUTED = "Unmuted";
-  private static final String MUTED = "Muted";
-=======
 public class InstructionView extends RelativeLayout implements ProgressChangeListener,
   MilestoneEventListener, OffRouteListener {
 
   private NavigationInstructionPlayer instructionPlayer;
->>>>>>> 1a833c43
 
   private ImageView maneuverImage;
   private TextView stepDistanceText;
@@ -54,24 +44,15 @@
   private View turnLaneLayout;
   private RecyclerView rvTurnLanes;
   private TurnLaneAdapter turnLaneAdapter;
-<<<<<<< HEAD
-
-=======
-  private Animation slideUpTop;
->>>>>>> 1a833c43
+
   private Animation slideDownTop;
   private Animation rerouteSlideUpTop;
   private Animation rerouteSlideDownTop;
   private AnimationSet fadeInSlowOut;
 
   private boolean showingRerouteState;
-<<<<<<< HEAD
   private boolean turnLanesHidden;
   public boolean isMuted;
-=======
-  private boolean isMuted;
-  private boolean turnLanesHidden;
->>>>>>> 1a833c43
 
   public InstructionView(Context context) {
     this(context, null);
@@ -90,20 +71,18 @@
   protected void onFinishInflate() {
     super.onFinishInflate();
     bind();
+    initListeners();
     initVoiceInstructions();
     initTurnLaneRecyclerView();
     initAnimations();
   }
 
   @Override
-<<<<<<< HEAD
-=======
   public void onMilestoneEvent(RouteProgress routeProgress, String instruction, int identifier) {
     instructionPlayer.play(instruction);
   }
 
   @Override
->>>>>>> 1a833c43
   public void onProgressChange(Location location, RouteProgress routeProgress) {
     update(routeProgress);
   }
@@ -162,30 +141,13 @@
     initInstructionAutoSize();
   }
 
-<<<<<<< HEAD
-  private boolean mute() {
-    isMuted = true;
-    setSoundChipText(MUTED);
-    showSoundChip();
-    soundFabOff();
-    return isMuted;
-  }
-
-  private boolean unmute() {
-    isMuted = false;
-    setSoundChipText(UNMUTED);
-    showSoundChip();
-    soundFabOn();
-    return isMuted;
-=======
-  private void addListeners() {
+  private void initListeners() {
     soundFab.setOnClickListener(new OnClickListener() {
       @Override
       public void onClick(View v) {
         instructionPlayer.setMuted(isMuted ? unmute() : mute());
       }
     });
->>>>>>> 1a833c43
   }
 
   private boolean mute() {
