--- conflicted
+++ resolved
@@ -30,7 +30,8 @@
 import com.mapbox.services.android.navigation.v5.routeprogress.RouteProgress;
 import com.mapbox.services.android.navigation.v5.utils.abbreviation.StringAbbreviator;
 
-<<<<<<< HEAD
+import java.text.DecimalFormat;
+
 /**
  * A view that can be used to display upcoming maneuver information and control
  * voice instruction mute / unmute.
@@ -45,10 +46,6 @@
  *
  * @since 0.6.0
  */
-=======
-import java.text.DecimalFormat;
-
->>>>>>> acd12a46
 public class InstructionView extends RelativeLayout implements ProgressChangeListener, OffRouteListener {
 
   private ImageView maneuverImage;
@@ -167,25 +164,19 @@
     rerouteLayout.startAnimation(rerouteSlideUpTop);
   }
 
-<<<<<<< HEAD
   /**
    * Will toggle the view between muted and unmuted states.
    *
    * @return boolean true if muted, false if not
    * @since 0.6.0
    */
-=======
->>>>>>> acd12a46
   public boolean toggleMute() {
     return isMuted ? unmute() : mute();
   }
 
-<<<<<<< HEAD
   /**
    * Inflates this layout needed for this view.
    */
-=======
->>>>>>> acd12a46
   private void init() {
     inflate(getContext(), R.layout.instruction_view_layout, this);
   }
@@ -284,22 +275,23 @@
       16, 28, 2, TypedValue.COMPLEX_UNIT_SP);
   }
 
-<<<<<<< HEAD
   /**
    * Sets up the {@link RecyclerView} that is used to display the turn lanes.
    */
-=======
-  private void initDecimalFormat() {
-    decimalFormat = new DecimalFormat(NavigationConstants.DECIMAL_FORMAT);
-  }
-
->>>>>>> acd12a46
   private void initTurnLaneRecyclerView() {
     turnLaneAdapter = new TurnLaneAdapter();
     rvTurnLanes.setAdapter(turnLaneAdapter);
     rvTurnLanes.setHasFixedSize(true);
     rvTurnLanes.setLayoutManager(new LinearLayoutManager(getContext(),
       LinearLayoutManager.HORIZONTAL, false));
+  }
+
+  /**
+   * Initializes decimal format to be used to populate views with
+   * distance remaining.
+   */
+  private void initDecimalFormat() {
+    decimalFormat = new DecimalFormat(NavigationConstants.DECIMAL_FORMAT);
   }
 
   /**
@@ -341,14 +333,12 @@
     }
   }
 
-<<<<<<< HEAD
-  /**
-   * Looks for turn lane data and populates / shows the turn lane view if found.
-   * If not, hides the turn lane view.
-   *
-   * @param model created with new {@link RouteProgress} holding turn lane data
-   */
-=======
+  /**
+   * Looks to see if we have a new image id.
+   * Sets new image resource if one is found.
+   *
+   * @param model provides maneuver image id
+   */
   private void addManeuverImage(InstructionModel model) {
     if (currentManeuverId != model.getManeuverImage()) {
       currentManeuverId = model.getManeuverImage();
@@ -356,6 +346,12 @@
     }
   }
 
+  /**
+   * Looks to see if we have a new distance text.
+   * Sets new distance text if found.
+   *
+   * @param model provides distance text
+   */
   private void addDistanceText(InstructionModel model) {
     if (newDistanceText(model)) {
       distanceText(model);
@@ -364,16 +360,32 @@
     }
   }
 
+  /**
+   * Looks to see if we have a new distance text.
+   *
+   * @param model provides distance text
+   */
   private boolean newDistanceText(InstructionModel model) {
     return currentDistanceText != null && !currentDistanceText.toString()
       .contentEquals(model.getStepDistanceRemaining().toString());
   }
 
+  /**
+   * Sets current distance text.
+   *
+   * @param model provides distance text
+   */
   private void distanceText(InstructionModel model) {
     currentDistanceText = model.getStepDistanceRemaining();
     stepDistanceText.setText(model.getStepDistanceRemaining());
   }
 
+  /**
+   * Looks to see if we have a new instruction text.
+   * Sets new instruction text if found.
+   *
+   * @param model provides instruction text
+   */
   private void addTextInstruction(InstructionModel model) {
     if (newTextInstruction(model)) {
       textInstruction(model);
@@ -382,16 +394,31 @@
     }
   }
 
+  /**
+   * Looks to see if we have a new instruction text.
+   *
+   * @param model provides instruction text
+   */
   private boolean newTextInstruction(InstructionModel model) {
     return currentInstruction != null && !currentInstruction.contentEquals(model.getTextInstruction());
   }
 
+  /**
+   * Sets current instruction text.
+   *
+   * @param model provides instruction text
+   */
   private void textInstruction(InstructionModel model) {
     currentInstruction = model.getTextInstruction();
     stepInstructionText.setText(StringAbbreviator.abbreviate(model.getTextInstruction()));
   }
 
->>>>>>> acd12a46
+  /**
+   * Looks for turn lane data and populates / shows the turn lane view if found.
+   * If not, hides the turn lane view.
+   *
+   * @param model created with new {@link RouteProgress} holding turn lane data
+   */
   private void addTurnLanes(InstructionModel model) {
     if (model.getTurnLanes() != null
       && !TextUtils.isEmpty(model.getManeuverModifier())) {
