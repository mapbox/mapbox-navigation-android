--- conflicted
+++ resolved
@@ -109,15 +109,7 @@
       @Override
       public void onScrolled(RecyclerView recyclerView, int dx, int dy) {
         super.onScrolled(recyclerView, dx, dy);
-<<<<<<< HEAD
-        if (rvDirections.canScrollVertically(SCROLL_DIRECTION_UP)) {
-          rvShadow.setVisibility(VISIBLE);
-        } else {
-          rvShadow.setVisibility(INVISIBLE);
-        }
-=======
         rvShadow.setVisibility(rvDirections.canScrollVertically(SCROLL_DIRECTION_UP) ? View.VISIBLE : View.INVISIBLE);
->>>>>>> 1a833c43
       }
     });
   }
