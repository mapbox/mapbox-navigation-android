--- conflicted
+++ resolved
@@ -4,17 +4,11 @@
 import android.content.SharedPreferences;
 import android.location.Location;
 import android.os.Bundle;
-<<<<<<< HEAD
 import android.preference.PreferenceManager;
 import android.support.annotation.NonNull;
 import android.support.annotation.Nullable;
 import android.support.design.widget.BottomSheetBehavior;
 import android.support.design.widget.FloatingActionButton;
-=======
-import android.support.annotation.NonNull;
-import android.support.annotation.Nullable;
-import android.support.design.widget.BottomSheetBehavior;
->>>>>>> 1a833c43
 import android.support.v7.app.AppCompatActivity;
 import android.view.View;
 import android.widget.ImageButton;
@@ -35,12 +29,9 @@
 import com.mapbox.services.android.navigation.ui.v5.instruction.InstructionView;
 import com.mapbox.services.android.navigation.ui.v5.route.NavigationMapRoute;
 import com.mapbox.services.android.navigation.ui.v5.summary.SummaryBottomSheet;
-<<<<<<< HEAD
 import com.mapbox.services.android.navigation.ui.v5.voice.InstructionPlayer;
 import com.mapbox.services.android.navigation.ui.v5.voice.NavigationInstructionPlayer;
 import com.mapbox.services.android.navigation.v5.milestone.MilestoneEventListener;
-=======
->>>>>>> 1a833c43
 import com.mapbox.services.android.navigation.v5.navigation.MapboxNavigation;
 import com.mapbox.services.android.navigation.v5.navigation.NavigationConstants;
 import com.mapbox.services.android.navigation.v5.navigation.NavigationRoute;
@@ -77,11 +68,8 @@
   private View summaryOptions;
   private View directionsOptionLayout;
   private View sheetShadow;
-<<<<<<< HEAD
   private RecenterButton recenterBtn;
   private FloatingActionButton soundFab;
-=======
->>>>>>> 1a833c43
 
   private MapboxMap map;
   private MapboxNavigation navigation;
@@ -104,10 +92,7 @@
     checkLaunchData = savedInstanceState == null;
     bind();
     initClickListeners();
-<<<<<<< HEAD
     preferences = PreferenceManager.getDefaultSharedPreferences(this);
-=======
->>>>>>> 1a833c43
 
     initMap(savedInstanceState);
     initSummaryBottomSheet();
@@ -160,12 +145,9 @@
     if (navigation != null) {
       navigation.onDestroy();
     }
-<<<<<<< HEAD
     if (instructionPlayer != null) {
       instructionPlayer.onDestroy();
     }
-=======
->>>>>>> 1a833c43
   }
 
   @Override
@@ -177,16 +159,12 @@
   @Override
   public void onMapReady(MapboxMap mapboxMap) {
     map = mapboxMap;
-<<<<<<< HEAD
     map.setOnScrollListener(this);
-=======
->>>>>>> 1a833c43
     initRoute();
     initCamera();
     initLocationLayer();
     initLocation();
     checkLaunchData(getIntent());
-<<<<<<< HEAD
   }
 
   @Override
@@ -194,8 +172,6 @@
     summaryBehavior.setHideable(true);
     summaryBehavior.setState(BottomSheetBehavior.STATE_HIDDEN);
     camera.setCameraTrackingLocation(false);
-=======
->>>>>>> 1a833c43
   }
 
   @SuppressWarnings({"MissingPermission"})
@@ -240,13 +216,7 @@
   }
 
   @Override
-<<<<<<< HEAD
-  public void onFailure(Call<DirectionsResponse> call, Throwable t) {
-    // TODO Send message
-  }
-=======
   public void onFailure(Call<DirectionsResponse> call, Throwable t) {}
->>>>>>> 1a833c43
 
   private void bind() {
     mapView = findViewById(R.id.mapView);
@@ -258,11 +228,8 @@
     summaryDirections = findViewById(R.id.summaryDirections);
     directionsOptionLayout = findViewById(R.id.directionsOptionLayout);
     sheetShadow = findViewById(R.id.sheetShadow);
-<<<<<<< HEAD
     recenterBtn = findViewById(R.id.recenterBtn);
     soundFab = findViewById(R.id.soundFab);
-=======
->>>>>>> 1a833c43
   }
 
   private void initClickListeners() {
@@ -277,22 +244,14 @@
     cancelBtn.setOnClickListener(new View.OnClickListener() {
       @Override
       public void onClick(View view) {
-<<<<<<< HEAD
-        // TODO Finish with cancelled result code
-=======
->>>>>>> 1a833c43
         finish();
       }
     });
     expandArrow.setOnClickListener(new View.OnClickListener() {
       @Override
       public void onClick(View view) {
-<<<<<<< HEAD
-        if (summaryBehavior.getState() == BottomSheetBehavior.STATE_COLLAPSED) {
-          summaryBehavior.setState(BottomSheetBehavior.STATE_EXPANDED);
-        } else {
-          summaryBehavior.setState(BottomSheetBehavior.STATE_COLLAPSED);
-        }
+        summaryBehavior.setState(summaryBehavior.getState() == BottomSheetBehavior.STATE_COLLAPSED
+          ? BottomSheetBehavior.STATE_EXPANDED : BottomSheetBehavior.STATE_COLLAPSED);
       }
     });
     recenterBtn.setOnClickListener(new View.OnClickListener() {
@@ -308,10 +267,6 @@
       @Override
       public void onClick(View view) {
         instructionPlayer.setMuted(instructionView.toggleMute());
-=======
-        summaryBehavior.setState(summaryBehavior.getState() == BottomSheetBehavior.STATE_COLLAPSED
-          ? BottomSheetBehavior.STATE_EXPANDED : BottomSheetBehavior.STATE_COLLAPSED);
->>>>>>> 1a833c43
       }
     });
   }
@@ -323,10 +278,7 @@
 
   private void initSummaryBottomSheet() {
     summaryBehavior = BottomSheetBehavior.from(summaryBottomSheet);
-<<<<<<< HEAD
     summaryBehavior.setHideable(false);
-=======
->>>>>>> 1a833c43
     summaryBehavior.setState(BottomSheetBehavior.STATE_COLLAPSED);
     summaryBehavior.setBottomSheetCallback(new BottomSheetBehavior.BottomSheetCallback() {
       @Override
@@ -343,14 +295,11 @@
             summaryOptions.setVisibility(View.VISIBLE);
             summaryDirections.setVisibility(View.GONE);
             break;
-<<<<<<< HEAD
           case BottomSheetBehavior.STATE_HIDDEN:
             if (!camera.isTrackingEnabled()) {
               recenterBtn.show();
             }
             break;
-=======
->>>>>>> 1a833c43
           default:
             break;
         }
@@ -375,22 +324,16 @@
     navigation.addProgressChangeListener(this);
     navigation.addProgressChangeListener(instructionView);
     navigation.addProgressChangeListener(summaryBottomSheet);
-<<<<<<< HEAD
     navigation.addMilestoneEventListener(this);
-    navigation.addOffRouteListener(this);
-    navigation.addOffRouteListener(summaryBottomSheet);
-    navigation.addOffRouteListener(instructionView);
-  }
-
-  private void initVoiceInstructions() {
-    instructionPlayer = new NavigationInstructionPlayer(this,
-      preferences.getString(NavigationConstants.NAVIGATION_VIEW_AWS_POOL_ID, null));
-=======
     navigation.addMilestoneEventListener(instructionView);
     navigation.addOffRouteListener(this);
     navigation.addOffRouteListener(summaryBottomSheet);
     navigation.addOffRouteListener(instructionView);
->>>>>>> 1a833c43
+  }
+
+  private void initVoiceInstructions() {
+    instructionPlayer = new NavigationInstructionPlayer(this,
+      preferences.getString(NavigationConstants.NAVIGATION_VIEW_AWS_POOL_ID, null));
   }
 
   @SuppressWarnings({"MissingPermission"})
@@ -456,7 +399,6 @@
     return intent.getBooleanExtra(NavigationConstants.NAVIGATION_VIEW_LAUNCH_ROUTE, false);
   }
 
-<<<<<<< HEAD
   private boolean shouldSimulateRoute() {
     return preferences.getBoolean(NavigationConstants.NAVIGATION_VIEW_SIMULATE_ROUTE, false);
   }
@@ -468,11 +410,6 @@
       LegStep lastStep = lastLeg.getSteps().get(lastLeg.getSteps().size() - 1);
       destination = lastStep.getManeuver().asPosition();
       addDestinationMarker(destination);
-=======
-  private void startRouteNavigation() {
-    DirectionsRoute route = NavigationLauncher.extractRoute(this);
-    if (route != null) {
->>>>>>> 1a833c43
       startNavigation(route);
       checkLaunchData = false;
     }
@@ -483,10 +420,7 @@
     if (coordinates.size() > 0) {
       Position origin = coordinates.get(NavigationConstants.NAVIGATION_VIEW_ORIGIN);
       destination = coordinates.get(NavigationConstants.NAVIGATION_VIEW_DESTINATION);
-<<<<<<< HEAD
       addDestinationMarker(destination);
-=======
->>>>>>> 1a833c43
       fetchRoute(origin, destination);
       checkLaunchData = false;
     }
@@ -511,7 +445,6 @@
     navigation.startNavigation(route);
   }
 
-<<<<<<< HEAD
   private void addDestinationMarker(Position destination) {
     IconFactory iconFactory = IconFactory.getInstance(this);
     Icon icon = iconFactory.fromResource(R.drawable.map_marker);
@@ -522,8 +455,6 @@
       .icon(icon));
   }
 
-=======
->>>>>>> 1a833c43
   private boolean locationHasBearing() {
     return location != null && location.hasBearing();
   }
