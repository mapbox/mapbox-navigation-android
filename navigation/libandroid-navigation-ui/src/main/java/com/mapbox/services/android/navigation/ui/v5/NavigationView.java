--- conflicted
+++ resolved
@@ -178,13 +178,7 @@
   }
 
   @Override
-<<<<<<< HEAD
-  public void onFailure(Call<DirectionsResponse> call, Throwable t) {
-    // TODO Send message
-  }
-=======
   public void onFailure(Call<DirectionsResponse> call, Throwable t) {}
->>>>>>> d00cf846
 
   private void bind() {
     mapView = findViewById(R.id.mapView);
@@ -210,26 +204,14 @@
     cancelBtn.setOnClickListener(new View.OnClickListener() {
       @Override
       public void onClick(View view) {
-<<<<<<< HEAD
-        // TODO Finish with cancelled result code
-=======
->>>>>>> d00cf846
         finish();
       }
     });
     expandArrow.setOnClickListener(new View.OnClickListener() {
       @Override
       public void onClick(View view) {
-<<<<<<< HEAD
-        if (summaryBehavior.getState() == BottomSheetBehavior.STATE_COLLAPSED) {
-          summaryBehavior.setState(BottomSheetBehavior.STATE_EXPANDED);
-        } else {
-          summaryBehavior.setState(BottomSheetBehavior.STATE_COLLAPSED);
-        }
-=======
         summaryBehavior.setState(summaryBehavior.getState() == BottomSheetBehavior.STATE_COLLAPSED
           ? BottomSheetBehavior.STATE_EXPANDED : BottomSheetBehavior.STATE_COLLAPSED);
->>>>>>> d00cf846
       }
     });
   }
