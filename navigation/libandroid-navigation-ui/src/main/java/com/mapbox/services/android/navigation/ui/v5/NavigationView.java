package com.mapbox.services.android.navigation.ui.v5;

import android.content.Intent;
import android.content.SharedPreferences;
import android.location.Location;
import android.os.Bundle;
import android.preference.PreferenceManager;
import android.support.annotation.NonNull;
import android.support.annotation.Nullable;
import android.support.design.widget.BottomSheetBehavior;
import android.support.design.widget.FloatingActionButton;
import android.support.v7.app.AppCompatActivity;
import android.view.View;
import android.widget.ImageButton;

import com.google.gson.Gson;
import com.mapbox.mapboxsdk.Mapbox;
import com.mapbox.mapboxsdk.annotations.Icon;
import com.mapbox.mapboxsdk.annotations.IconFactory;
import com.mapbox.mapboxsdk.annotations.MarkerOptions;
import com.mapbox.mapboxsdk.geometry.LatLng;
import com.mapbox.mapboxsdk.maps.MapView;
import com.mapbox.mapboxsdk.maps.MapboxMap;
import com.mapbox.mapboxsdk.maps.OnMapReadyCallback;
import com.mapbox.mapboxsdk.plugins.locationlayer.LocationLayerMode;
import com.mapbox.mapboxsdk.plugins.locationlayer.LocationLayerPlugin;
import com.mapbox.services.android.location.MockLocationEngine;
import com.mapbox.services.android.navigation.ui.v5.camera.NavigationCamera;
import com.mapbox.services.android.navigation.ui.v5.instruction.InstructionView;
import com.mapbox.services.android.navigation.ui.v5.route.NavigationMapRoute;
import com.mapbox.services.android.navigation.ui.v5.summary.SummaryBottomSheet;
import com.mapbox.services.android.navigation.ui.v5.voice.InstructionPlayer;
import com.mapbox.services.android.navigation.ui.v5.voice.NavigationInstructionPlayer;
import com.mapbox.services.android.navigation.v5.milestone.MilestoneEventListener;
import com.mapbox.services.android.navigation.v5.navigation.MapboxNavigation;
import com.mapbox.services.android.navigation.v5.navigation.NavigationConstants;
import com.mapbox.services.android.navigation.v5.navigation.NavigationRoute;
import com.mapbox.services.android.navigation.v5.offroute.OffRouteListener;
import com.mapbox.services.android.navigation.v5.routeprogress.ProgressChangeListener;
import com.mapbox.services.android.navigation.v5.routeprogress.RouteProgress;
import com.mapbox.services.android.telemetry.location.LocationEngine;
import com.mapbox.services.android.telemetry.location.LocationEngineListener;
import com.mapbox.services.api.directions.v5.models.DirectionsResponse;
import com.mapbox.services.api.directions.v5.models.DirectionsRoute;
import com.mapbox.services.api.directions.v5.models.LegStep;
import com.mapbox.services.api.directions.v5.models.RouteLeg;
import com.mapbox.services.commons.models.Position;

import java.util.HashMap;

import retrofit2.Call;
import retrofit2.Callback;
import retrofit2.Response;
import timber.log.Timber;

/**
 * Activity that creates the drop-in UI.
 * <p>
 * Once started, this activity will check if launched with a {@link DirectionsRoute}.
 * Or, if not found, this activity will look for a set of {@link Position} coordinates.
 * In the latter case, a new {@link DirectionsRoute} will be retrieved from {@link NavigationRoute}.
 * </p><p>
 * Once valid data is obtained, this activity will immediately begin navigation
 * with {@link MapboxNavigation}.
 * If launched with the simulation boolean set to true, a {@link MockLocationEngine}
 * will be initialized and begin pushing updates.
 * <p>
 * This activity requires user permissions ACCESS_FINE_LOCATION
 * and ACCESS_COARSE_LOCATION have already been granted.
 * <p>
 * A Mapbox access token must also be set by the developer (to initialize navigation).
 *
 * @since 0.6.0
 * </p>
 */
public class NavigationView extends AppCompatActivity implements OnMapReadyCallback, MapboxMap.OnScrollListener,
  LocationEngineListener, ProgressChangeListener, OffRouteListener,
  MilestoneEventListener, Callback<DirectionsResponse> {

  private MapView mapView;
  private InstructionView instructionView;
  private SummaryBottomSheet summaryBottomSheet;
  private BottomSheetBehavior summaryBehavior;
  private ImageButton cancelBtn;
  private ImageButton expandArrow;
  private View summaryDirections;
  private View summaryOptions;
  private View directionsOptionLayout;
  private View sheetShadow;
  private RecenterButton recenterBtn;
  private FloatingActionButton soundFab;

  private MapboxMap map;
  private MapboxNavigation navigation;
  private InstructionPlayer instructionPlayer;
  private NavigationMapRoute mapRoute;
  private NavigationCamera camera;
  private LocationEngine locationEngine;
  private LocationLayerPlugin locationLayer;
  private SharedPreferences preferences;

  private Location location;
  private Position destination;
  private DirectionsRoute route;
  private boolean checkLaunchData;
  private boolean navigationRunning;
  private boolean restartNavigation;

  @Override
  protected void onCreate(@Nullable Bundle savedInstanceState) {
    super.onCreate(savedInstanceState);
    Timber.d("onCreate()");
    setContentView(R.layout.navigation_view_layout);
    checkLaunchData = savedInstanceState == null;
    Timber.d("checkLaunchData: " + checkLaunchData);
    bind();
    initClickListeners();
    preferences = PreferenceManager.getDefaultSharedPreferences(this);

    initMap(savedInstanceState);
    initSummaryBottomSheet();
    initNavigation();
    initVoiceInstructions();
  }

  @SuppressWarnings( {"MissingPermission"})
  @Override
  protected void onStart() {
    super.onStart();
    mapView.onStart();
    if (locationLayer != null) {
      locationLayer.onStart();
    }
  }

  @Override
  public void onResume() {
    super.onResume();
    mapView.onResume();
  }

  @Override
  public void onPause() {
    super.onPause();
    mapView.onPause();
  }

  @Override
  public void onLowMemory() {
    super.onLowMemory();
    mapView.onLowMemory();
  }

  @Override
  protected void onStop() {
    super.onStop();
    mapView.onStop();
    if (locationLayer != null) {
      locationLayer.onStop();
    }
  }

  @Override
  protected void onDestroy() {
    super.onDestroy();
    mapView.onDestroy();
    shutdownNavigation();
  }

  @Override
  protected void onSaveInstanceState(Bundle outState) {
    Timber.d("onSaveInstanceState()");
    outState.putBoolean("navigation_running", navigationRunning);
    outState.putParcelable("current_location", location);
    outState.putString("current_route", new Gson().toJson(route));
    super.onSaveInstanceState(outState);
    mapView.onSaveInstanceState(outState);
  }

  /**
   * Fired after the map is ready, this is our cue to finish
   * setting up the rest of the plugins / location engine.
   * <p>
   * Also, we check for launch data (coordinates or route).
   *
   * @param mapboxMap used for route, camera, and location UI
   * @since 0.6.0
   */
  @Override
  protected void onRestoreInstanceState(Bundle savedInstanceState) {
    super.onRestoreInstanceState(savedInstanceState);
    Timber.d("onRestoreInstanceState()");
    restartNavigation = savedInstanceState.getBoolean("navigation_running");
    if (restartNavigation) {
      location = savedInstanceState.getParcelable("current_location");
      String currentRoute = savedInstanceState.getString("current_route");
      route = new Gson().fromJson(currentRoute, DirectionsRoute.class);
    }
  }

  @Override
  public void onMapReady(MapboxMap mapboxMap) {
    map = mapboxMap;
    map.setOnScrollListener(this);
    initRoute();
    initCamera();
    initLocationLayer();
    initLocation();
    restartNavigation();
  }

  /**
   * Listener this activity sets on the {@link MapboxMap}.
   * <p>
   * Used as a cue to hide the {@link SummaryBottomSheet} and stop the
   * camera from following location updates.
   *
   * @since 0.6.0
   */
  @Override
  public void onScroll() {
    if (!summaryBehavior.isHideable()) {
      summaryBehavior.setHideable(true);
      summaryBehavior.setState(BottomSheetBehavior.STATE_HIDDEN);
      camera.setCameraTrackingLocation(false);
    }
  }

  /**
   * Called after the {@link LocationEngine} is activated.
   * Good to request location updates at this point.
   *
   * @since 0.6.0
   */
  @SuppressWarnings( {"MissingPermission"})
  @Override
  public void onConnected() {
    locationEngine.requestLocationUpdates();
  }

  /**
   * Fired when the {@link LocationEngine} updates.
   * <p>
   * This activity will check launch data here (if we didn't have a location when the map was ready).
   * Once the first location update is received, a new route can be retrieved from {@link NavigationRoute}.
   *
   * @param location used to retrieve route with bearing
   */
  @Override
  public void onLocationChanged(Location location) {
    this.location = location;
  }

  /**
   * Listener used to update the {@link LocationLayerPlugin}.
   * <p>
   * Added to {@link com.mapbox.services.android.navigation.v5.navigation.MapboxNavigation}.
   *
   * @param location      given to the {@link LocationLayerPlugin} to show our current location
   * @param routeProgress ignored in this scenario
   * @since 0.6.0
   */
  @Override
  public void onProgressChange(Location location, RouteProgress routeProgress) {
    locationLayer.forceLocationUpdate(location);
  }

  /**
   * Listener used to update the {@link LocationLayerPlugin}.
   * <p>
   * Added to {@link com.mapbox.services.android.navigation.v5.navigation.MapboxNavigation}.
   *
   * @param location given to the {@link LocationLayerPlugin} to show our current location
   * @since 0.6.0
   */
  @Override
  public void userOffRoute(Location location) {
    Position newOrigin = Position.fromLngLat(location.getLongitude(), location.getLatitude());
    fetchRoute(newOrigin, destination);
  }

  /**
   * Listener used to play instructions and finish this activity
   * when the arrival milestone is triggered.
   * <p>
   * Added to {@link com.mapbox.services.android.navigation.v5.navigation.MapboxNavigation}.
   *
   * @param routeProgress ignored in this scenario
   * @param instruction   to be voiced by the {@link InstructionPlayer}
   * @param identifier    used to determine the type of milestone
   * @since 0.6.0
   */
  @Override
  public void onMilestoneEvent(RouteProgress routeProgress, String instruction, int identifier) {
    instructionPlayer.play(instruction);
    if (identifier == NavigationConstants.ARRIVAL_MILESTONE) {
      finish();
    }
  }

  /**
   * A new directions response has been received.
   * <p>
   * The {@link DirectionsResponse} is validated.
   * If navigation is running, {@link MapboxNavigation} is updated and reroute state is dismissed.
   * If not, navigation is started.
   *
   * @param call     used to request the new {@link DirectionsRoute}
   * @param response contains the new {@link DirectionsRoute}
   * @since 0.6.0
   */
  @Override
  public void onResponse(Call<DirectionsResponse> call, Response<DirectionsResponse> response) {
    if (validRouteResponse(response)) {
      route = response.body().getRoutes().get(0);
      if (navigationRunning) {
        updateNavigation(route);
        instructionView.hideRerouteState();
        summaryBottomSheet.hideRerouteState();
      } else {
        startNavigation(route);
      }
    }
  }

  @Override
  public void onFailure(Call<DirectionsResponse> call, Throwable t) {
  }

  /**
   * Binds all necessary views.
   */
  private void bind() {
    mapView = findViewById(R.id.mapView);
    instructionView = findViewById(R.id.instructionView);
    summaryBottomSheet = findViewById(R.id.summaryBottomSheet);
    cancelBtn = findViewById(R.id.cancelBtn);
    expandArrow = findViewById(R.id.expandArrow);
    summaryOptions = findViewById(R.id.summaryOptions);
    summaryDirections = findViewById(R.id.summaryDirections);
    directionsOptionLayout = findViewById(R.id.directionsOptionLayout);
    sheetShadow = findViewById(R.id.sheetShadow);
    recenterBtn = findViewById(R.id.recenterBtn);
    soundFab = findViewById(R.id.soundFab);
  }

  /**
   * Sets click listeners to all views that need them.
   */
  private void initClickListeners() {
    directionsOptionLayout.setOnClickListener(new View.OnClickListener() {
      @Override
      public void onClick(View view) {
        sheetShadow.setVisibility(View.GONE);
        summaryOptions.setVisibility(View.GONE);
        summaryDirections.setVisibility(View.VISIBLE);
      }
    });
    cancelBtn.setOnClickListener(new View.OnClickListener() {
      @Override
      public void onClick(View view) {
        finish();
      }
    });
    expandArrow.setOnClickListener(new View.OnClickListener() {
      @Override
      public void onClick(View view) {
        summaryBehavior.setState(summaryBehavior.getState() == BottomSheetBehavior.STATE_COLLAPSED
          ? BottomSheetBehavior.STATE_EXPANDED : BottomSheetBehavior.STATE_COLLAPSED);
      }
    });
    recenterBtn.setOnClickListener(new View.OnClickListener() {
      @Override
      public void onClick(View view) {
        summaryBehavior.setHideable(false);
        summaryBehavior.setState(BottomSheetBehavior.STATE_COLLAPSED);
        camera.resetCameraPosition();
        recenterBtn.hide();
      }
    });
    soundFab.setOnClickListener(new View.OnClickListener() {
      @Override
      public void onClick(View view) {
        instructionPlayer.setMuted(instructionView.toggleMute());
      }
    });
  }

  /**
   * Sets up the {@link MapboxMap}.
   *
   * @param savedInstanceState from onCreate()
   */
  private void initMap(Bundle savedInstanceState) {
    mapView.onCreate(savedInstanceState);
    mapView.getMapAsync(this);
  }

  /**
   * Initializes the {@link BottomSheetBehavior} for {@link SummaryBottomSheet}.
   */
  private void initSummaryBottomSheet() {
    summaryBehavior = BottomSheetBehavior.from(summaryBottomSheet);
    summaryBehavior.setHideable(false);
    summaryBehavior.setState(BottomSheetBehavior.STATE_COLLAPSED);
    summaryBehavior.setBottomSheetCallback(new BottomSheetBehavior.BottomSheetCallback() {
      @Override
      public void onStateChanged(@NonNull View bottomSheet, int newState) {
        switch (newState) {
          case BottomSheetBehavior.STATE_EXPANDED:
            cancelBtn.setClickable(false);
            if (summaryDirections.getVisibility() == View.VISIBLE) {
              sheetShadow.setVisibility(View.GONE);
            }
            break;
          case BottomSheetBehavior.STATE_COLLAPSED:
            cancelBtn.setClickable(true);
            summaryOptions.setVisibility(View.VISIBLE);
            summaryDirections.setVisibility(View.GONE);
            break;
          case BottomSheetBehavior.STATE_HIDDEN:
            if (!camera.isTrackingEnabled()) {
              recenterBtn.show();
            }
            break;
          default:
            break;
        }
      }

      @Override
      public void onSlide(@NonNull View bottomSheet, float slideOffset) {
        if (slideOffset < 1f && sheetShadow.getVisibility() != View.VISIBLE) {
          sheetShadow.setVisibility(View.VISIBLE);
        }
        if (summaryDirections.getVisibility() == View.VISIBLE) {
          instructionView.animate().alpha(1 - slideOffset).setDuration(0).start();
        }
        cancelBtn.animate().alpha(1 - slideOffset).setDuration(0).start();
        expandArrow.animate().rotation(180 * slideOffset).setDuration(0).start();
      }
    });
  }

  /**
   * Initializes {@link MapboxNavigation} and adds all views that implement listeners.
   */
  private void initNavigation() {
    navigation = new MapboxNavigation(this, Mapbox.getAccessToken());
    navigation.addProgressChangeListener(this);
    navigation.addProgressChangeListener(instructionView);
    navigation.addProgressChangeListener(summaryBottomSheet);
    navigation.addMilestoneEventListener(this);
    navigation.addOffRouteListener(this);
    navigation.addOffRouteListener(summaryBottomSheet);
    navigation.addOffRouteListener(instructionView);
  }

  /**
   * Initializes the {@link InstructionPlayer}.
   */
  private void initVoiceInstructions() {
    instructionPlayer = new NavigationInstructionPlayer(this,
      preferences.getString(NavigationConstants.NAVIGATION_VIEW_AWS_POOL_ID, null));
  }

<<<<<<< HEAD
  private void initRoute() {
    mapRoute = new NavigationMapRoute(mapView, map, NavigationConstants.ROUTE_BELOW_LAYER);
    if (route != null) {
      Timber.d("Adding route...");
      mapRoute.addRoute(route);
    }
  }

  private void initCamera() {
    camera = new NavigationCamera(this, map, navigation);
    if (location != null) {
      Timber.d("Camera resuming...");
      camera.resume(location);
    }
  }

  @SuppressWarnings({"MissingPermission"})
  private void initLocationLayer() {
    locationLayer = new LocationLayerPlugin(mapView, map, null);
    if (navigationRunning) {
      Timber.d("Location layer enabled...");
      locationLayer.setLocationLayerEnabled(LocationLayerMode.NAVIGATION);
    }
  }

  @SuppressWarnings({"MissingPermission"})
=======
  /**
   * Initializes the {@link LocationEngine} based on whether or not
   * simulation is enabled.
   */
  @SuppressWarnings( {"MissingPermission"})
>>>>>>> 26b96a84
  private void initLocation() {
    if (shouldSimulateRoute()) {
      checkLaunchData(getIntent());
    } else {
      Timber.d("Starting up location engine...");
      locationEngine = navigation.getLocationEngine();
      locationEngine.addLocationEngineListener(this);
      locationEngine.activate();

      if (locationEngine.getLastLocation() != null) {
        onLocationChanged(locationEngine.getLastLocation());
      }
    }
  }

<<<<<<< HEAD
  private void restartNavigation() {
    Timber.d("Starting navigation onMapReady...");
    if (restartNavigation) {
      Timber.d("Restarting navigation...");
      navigation.setLocationEngine(locationEngine);
      navigation.startNavigation(route);
      navigationRunning = true;
    } else {
      checkLaunchData(getIntent());
    }
=======
  /**
   * Initializes the {@link NavigationMapRoute} to be used to draw the
   * route.
   */
  private void initRoute() {
    mapRoute = new NavigationMapRoute(mapView, map, NavigationConstants.ROUTE_BELOW_LAYER);
  }

  /**
   * Initializes the {@link NavigationCamera} that will be used to follow
   * the {@link Location} updates from {@link MapboxNavigation}.
   */
  private void initCamera() {
    camera = new NavigationCamera(this, map, navigation);
  }

  /**
   * Initializes the {@link LocationLayerPlugin} to be used to draw the current
   * location.
   */
  private void initLocationLayer() {
    locationLayer = new LocationLayerPlugin(mapView, map, null);
>>>>>>> 26b96a84
  }

  /**
   * Checks the intent used to launch this activity.
   * Will start navigation based on the data found in the {@link Intent}
   *
   * @param intent holds either a set of {@link Position} coordinates or a {@link DirectionsRoute}
   */
  private void checkLaunchData(Intent intent) {
    if (checkLaunchData) {
      if (launchWithRoute(intent)) {
        startRouteNavigation();
      } else {
        startCoordinateNavigation();
      }
    }
  }

  /**
   * Checks if we have at least one {@link DirectionsRoute} in the given
   * {@link DirectionsResponse}.
   *
   * @param response to be checked
   * @return true if valid, false if not
   */
  private boolean validRouteResponse(Response<DirectionsResponse> response) {
    return response.body() != null
      && response.body().getRoutes() != null
      && response.body().getRoutes().size() > 0;
  }

  /**
   * Requests a new {@link DirectionsRoute}.
   * <p>
   * Will use {@link Location} bearing if we have a location with bearing.
   *
   * @param origin      start point
   * @param destination end point
   */
  private void fetchRoute(Position origin, Position destination) {
    if (origin != null && destination != null) {
      NavigationRoute.Builder routeBuilder = NavigationRoute.builder()
        .accessToken(Mapbox.getAccessToken())
        .origin(origin)
        .destination(destination);

      if (locationHasBearing()) {
        fetchRouteWithBearing(routeBuilder);
      } else {
        routeBuilder.build().getRoute(this);
      }
    }
  }

  /**
   * Check if the given {@link Intent} has been launched with a {@link DirectionsRoute}.
   *
   * @param intent possibly containing route
   * @return true if route found, false if not
   */
  private boolean launchWithRoute(Intent intent) {
    return intent.getBooleanExtra(NavigationConstants.NAVIGATION_VIEW_LAUNCH_ROUTE, false);
  }

  /**
   * Checks if the route should be simualted with a {@link MockLocationEngine}.
   *
   * @return true if simulation enabled, false if not
   */
  private boolean shouldSimulateRoute() {
    return preferences.getBoolean(NavigationConstants.NAVIGATION_VIEW_SIMULATE_ROUTE, false);
  }

  /**
   * Extracts the {@link DirectionsRoute}, adds a destination marker,
   * and starts navigation.
   */
  private void startRouteNavigation() {
    route = NavigationLauncher.extractRoute(this);
    if (route != null) {
      RouteLeg lastLeg = route.getLegs().get(route.getLegs().size() - 1);
      LegStep lastStep = lastLeg.getSteps().get(lastLeg.getSteps().size() - 1);
      destination = lastStep.getManeuver().asPosition();
      addDestinationMarker(destination);
      startNavigation(route);
      checkLaunchData = false;
    }
  }

  /**
   * Extracts the {@link Position} coordinates, adds a destination marker,
   * and fetches a route with the coordinates.
   */
  private void startCoordinateNavigation() {
    HashMap<String, Position> coordinates = NavigationLauncher.extractCoordinates(this);
    if (coordinates.size() > 0) {
      Position origin = coordinates.get(NavigationConstants.NAVIGATION_VIEW_ORIGIN);
      destination = coordinates.get(NavigationConstants.NAVIGATION_VIEW_DESTINATION);
      addDestinationMarker(destination);
      fetchRoute(origin, destination);
      checkLaunchData = false;
    }
  }

  /**
   * Sets up everything needed to begin navigation.
   * <p>
   * This includes drawing the route on the map, starting camera
   * tracking, giving {@link MapboxNavigation} a location engine,
   * enabling the {@link LocationLayerPlugin}, and showing the {@link InstructionView}.
   *
   * @param route used to start navigation for the first time
   */
  @SuppressWarnings( {"MissingPermission"})
  private void startNavigation(DirectionsRoute route) {
    Timber.d("Starting navigation with DirectionsRoute...");
    if (shouldSimulateRoute()) {
      activateMockLocationEngine(route);
    }
    mapRoute.addRoute(route);
    camera.start(route);
    navigation.setLocationEngine(locationEngine);
    navigation.startNavigation(route);
    locationLayer.setLocationLayerEnabled(LocationLayerMode.NAVIGATION);
    instructionView.show();
    navigationRunning = true;
  }

  /**
   * Updates the {@link NavigationMapRoute} and {@link MapboxNavigation} with
   * a new {@link DirectionsRoute}.
   *
   * @param route new route
   */
  private void updateNavigation(DirectionsRoute route) {
    mapRoute.addRoute(route);
    navigation.startNavigation(route);
  }

  /**
   * Creates the destination marker based on the
   * {@link Position} destination coordinate.
   *
   * @param destination where the marker should be placed
   */
  private void addDestinationMarker(Position destination) {
    IconFactory iconFactory = IconFactory.getInstance(this);
    Icon icon = iconFactory.fromResource(R.drawable.map_marker);
    LatLng markerPosition = new LatLng(destination.getLatitude(),
      destination.getLongitude());
    map.addMarker(new MarkerOptions()
      .position(markerPosition)
      .icon(icon));
  }

  /**
   * Used to determine if a location has a bearing.
   *
   * @return true if bearing exists, false if not
   */
  private boolean locationHasBearing() {
    return location != null && location.hasBearing();
  }

  /**
   * Will finish building {@link NavigationRoute} after adding a bearing
   * and request the route.
   *
   * @param routeBuilder to fetch the route
   */
  private void fetchRouteWithBearing(NavigationRoute.Builder routeBuilder) {
    routeBuilder.addBearing(location.getBearing(), 90);
    routeBuilder.build().getRoute(this);
  }

  /**
   * Activates a new {@link MockLocationEngine} with the given
   * {@link DirectionsRoute}.
   *
   * @param route to be mocked
   */
  private void activateMockLocationEngine(DirectionsRoute route) {
    locationEngine = new MockLocationEngine(1000, 30, false);
    ((MockLocationEngine) locationEngine).setRoute(route);
    locationEngine.activate();
  }

  /**
   * Shuts down anything running in onDestroy
   */
  private void shutdownNavigation() {
    deactivateNavigation();
    deactivateLocationEngine();
    deactivateInstructionPlayer();
  }

  /**
   * Destroys the {@link InstructionPlayer} if not null
   */
  private void deactivateInstructionPlayer() {
    if (instructionPlayer != null) {
      instructionPlayer.onDestroy();
    }
  }

  /**
   * Destroys {@link MapboxNavigation} if not null
   */
  private void deactivateNavigation() {
    if (navigation != null) {
      navigation.onDestroy();
    }
  }

  /**
   * Deactivates and removes listeners
   * for the {@link LocationEngine} if not null
   */
  private void deactivateLocationEngine() {
    if (locationEngine != null) {
      locationEngine.removeLocationUpdates();
      locationEngine.removeLocationEngineListener(this);
      locationEngine.deactivate();
    }
  }
}<|MERGE_RESOLUTION|>--- conflicted
+++ resolved
@@ -167,6 +167,7 @@
     shutdownNavigation();
   }
 
+  // TODO Extract constants
   @Override
   protected void onSaveInstanceState(Bundle outState) {
     Timber.d("onSaveInstanceState()");
@@ -177,15 +178,6 @@
     mapView.onSaveInstanceState(outState);
   }
 
-  /**
-   * Fired after the map is ready, this is our cue to finish
-   * setting up the rest of the plugins / location engine.
-   * <p>
-   * Also, we check for launch data (coordinates or route).
-   *
-   * @param mapboxMap used for route, camera, and location UI
-   * @since 0.6.0
-   */
   @Override
   protected void onRestoreInstanceState(Bundle savedInstanceState) {
     super.onRestoreInstanceState(savedInstanceState);
@@ -198,6 +190,15 @@
     }
   }
 
+  /**
+   * Fired after the map is ready, this is our cue to finish
+   * setting up the rest of the plugins / location engine.
+   * <p>
+   * Also, we check for launch data (coordinates or route).
+   *
+   * @param mapboxMap used for route, camera, and location UI
+   * @since 0.6.0
+   */
   @Override
   public void onMapReady(MapboxMap mapboxMap) {
     map = mapboxMap;
@@ -464,40 +465,11 @@
       preferences.getString(NavigationConstants.NAVIGATION_VIEW_AWS_POOL_ID, null));
   }
 
-<<<<<<< HEAD
-  private void initRoute() {
-    mapRoute = new NavigationMapRoute(mapView, map, NavigationConstants.ROUTE_BELOW_LAYER);
-    if (route != null) {
-      Timber.d("Adding route...");
-      mapRoute.addRoute(route);
-    }
-  }
-
-  private void initCamera() {
-    camera = new NavigationCamera(this, map, navigation);
-    if (location != null) {
-      Timber.d("Camera resuming...");
-      camera.resume(location);
-    }
-  }
-
-  @SuppressWarnings({"MissingPermission"})
-  private void initLocationLayer() {
-    locationLayer = new LocationLayerPlugin(mapView, map, null);
-    if (navigationRunning) {
-      Timber.d("Location layer enabled...");
-      locationLayer.setLocationLayerEnabled(LocationLayerMode.NAVIGATION);
-    }
-  }
-
-  @SuppressWarnings({"MissingPermission"})
-=======
   /**
    * Initializes the {@link LocationEngine} based on whether or not
    * simulation is enabled.
    */
   @SuppressWarnings( {"MissingPermission"})
->>>>>>> 26b96a84
   private void initLocation() {
     if (shouldSimulateRoute()) {
       checkLaunchData(getIntent());
@@ -513,7 +485,7 @@
     }
   }
 
-<<<<<<< HEAD
+  // TODO Doc
   private void restartNavigation() {
     Timber.d("Starting navigation onMapReady...");
     if (restartNavigation) {
@@ -524,13 +496,17 @@
     } else {
       checkLaunchData(getIntent());
     }
-=======
+  }
+
   /**
    * Initializes the {@link NavigationMapRoute} to be used to draw the
    * route.
    */
   private void initRoute() {
     mapRoute = new NavigationMapRoute(mapView, map, NavigationConstants.ROUTE_BELOW_LAYER);
+    if (route != null) {
+      mapRoute.addRoute(route);
+    }
   }
 
   /**
@@ -539,15 +515,23 @@
    */
   private void initCamera() {
     camera = new NavigationCamera(this, map, navigation);
+    if (location != null) {
+      camera.resume(location);
+    }
   }
 
   /**
    * Initializes the {@link LocationLayerPlugin} to be used to draw the current
    * location.
-   */
+   * <p>
+   * If navigation is running (from configuration change), initialize enabled with NAVIGATION.
+   */
+  @SuppressWarnings( {"MissingPermission"})
   private void initLocationLayer() {
     locationLayer = new LocationLayerPlugin(mapView, map, null);
->>>>>>> 26b96a84
+    if (navigationRunning) {
+      locationLayer.setLocationLayerEnabled(LocationLayerMode.NAVIGATION);
+    }
   }
 
   /**
