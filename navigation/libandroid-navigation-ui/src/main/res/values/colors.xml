<?xml version="1.0" encoding="utf-8"?>
<resources>
    <color name="mapbox_navigation_route_layer_blue">#4882C6</color>
    <color name="mapbox_navigation_route_layer_congestion_yellow">#FFAB65</color>
    <color name="mapbox_navigation_route_layer_congestion_red">#E85552</color>
    <color name="mapbox_navigation_route_shield_layer_color">#2C5F99</color>

    <color name="mapbox_navigation_view_color_primary">#FFFFFF</color>
    <color name="mapbox_navigation_view_color_secondary">#28353D</color>
    <color name="mapbox_navigation_view_color_accent">#4882C6</color>

<<<<<<< HEAD
    <color name="mapbox_navigation_feedback_red">#EC7521</color>
    <color name="mapbox_navigation_feedback_orange">#FAA826</color>

    <color name="mapboxNavy">#28353D</color>
    <color name="mapboxSearchBackground">#263D57</color>
    <color name="mapboxVoyageBlue">#4882C6</color>
=======
>>>>>>> 0e6a291c
    <color name="mapbox_plugin_navigation_route_default_blue">#4882C6</color>

    <!--grey-->
    <color name="md_grey_200">#EEEEEE</color>
    <color name="md_grey_400">#BDBDBD</color>
    <color name="md_grey_500">#9E9E9E</color>
    <color name="md_grey_700">#616161</color>
    <color name="md_grey_800">#424242</color>
    <color name="md_grey_900">#212121</color>
</resources>
<|MERGE_RESOLUTION|>--- conflicted
+++ resolved
@@ -9,15 +9,6 @@
     <color name="mapbox_navigation_view_color_secondary">#28353D</color>
     <color name="mapbox_navigation_view_color_accent">#4882C6</color>
 
-<<<<<<< HEAD
-    <color name="mapbox_navigation_feedback_red">#EC7521</color>
-    <color name="mapbox_navigation_feedback_orange">#FAA826</color>
-
-    <color name="mapboxNavy">#28353D</color>
-    <color name="mapboxSearchBackground">#263D57</color>
-    <color name="mapboxVoyageBlue">#4882C6</color>
-=======
->>>>>>> 0e6a291c
     <color name="mapbox_plugin_navigation_route_default_blue">#4882C6</color>
 
     <!--grey-->
