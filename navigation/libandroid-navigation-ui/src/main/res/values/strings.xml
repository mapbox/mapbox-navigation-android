<?xml version="1.0" encoding="utf-8"?>
<resources>
    <string name="rerouting">Rerouting…</string>
    <string name="directions">Directions</string>
    <string name="navigation_guidance_day_v2"
            translatable="false">mapbox://styles/mapbox/navigation-guidance-day-v2</string>
    <string name="muted">Muted</string>
<<<<<<< HEAD
    <string name="directions">Directions</string>
    <string name="re_center">Re-Center</string>
=======
    <string name="unmuted">Unmuted</string>
>>>>>>> 1a833c43
</resources><|MERGE_RESOLUTION|>--- conflicted
+++ resolved
@@ -4,11 +4,7 @@
     <string name="directions">Directions</string>
     <string name="navigation_guidance_day_v2"
             translatable="false">mapbox://styles/mapbox/navigation-guidance-day-v2</string>
+    <string name="re_center">Re-Center</string>
     <string name="muted">Muted</string>
-<<<<<<< HEAD
-    <string name="directions">Directions</string>
-    <string name="re_center">Re-Center</string>
-=======
     <string name="unmuted">Unmuted</string>
->>>>>>> 1a833c43
 </resources>