<?xml version="1.0" encoding="utf-8"?>
<android.support.design.widget.CoordinatorLayout
    xmlns:android="http://schemas.android.com/apk/res/android"
    xmlns:app="http://schemas.android.com/apk/res-auto"
    android:id="@+id/navigationLayout"
    android:orientation="vertical"
    android:layout_width="match_parent"
    android:layout_height="match_parent">

    <com.mapbox.mapboxsdk.maps.MapView
        android:id="@+id/mapView"
        android:layout_width="match_parent"
        android:layout_height="match_parent"
<<<<<<< HEAD
        app:mapbox_styleUrl="@string/mapbox_style_mapbox_streets"
=======
        app:mapbox_styleUrl="@string/navigation_guidance_day_v2"
>>>>>>> 8dee7790
        app:mapbox_uiCompass="false"/>

    <com.mapbox.services.android.navigation.ui.v5.instruction.InstructionView
        android:id="@+id/instructionView"
        android:layout_width="match_parent"
        android:layout_height="wrap_content"
        android:visibility="invisible"/>

    <com.mapbox.services.android.navigation.ui.v5.summary.SummaryBottomSheet
        android:id="@+id/summaryBottomSheet"
        android:layout_width="match_parent"
        android:layout_height="wrap_content"
        app:layout_behavior="android.support.design.widget.BottomSheetBehavior"
        app:behavior_peekHeight="82dp"/>

</android.support.design.widget.CoordinatorLayout><|MERGE_RESOLUTION|>--- conflicted
+++ resolved
@@ -11,11 +11,7 @@
         android:id="@+id/mapView"
         android:layout_width="match_parent"
         android:layout_height="match_parent"
-<<<<<<< HEAD
-        app:mapbox_styleUrl="@string/mapbox_style_mapbox_streets"
-=======
         app:mapbox_styleUrl="@string/navigation_guidance_day_v2"
->>>>>>> 8dee7790
         app:mapbox_uiCompass="false"/>
 
     <com.mapbox.services.android.navigation.ui.v5.instruction.InstructionView
