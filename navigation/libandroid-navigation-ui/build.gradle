apply plugin: 'com.android.library'

android {
  compileSdkVersion androidVersions.compileSdkVersion
  buildToolsVersion androidVersions.buildToolsVersion

  defaultConfig {
    minSdkVersion androidVersions.minSdkVersion
    targetSdkVersion androidVersions.targetSdkVersion
    testInstrumentationRunner "android.support.test.runner.AndroidJUnitRunner"
    vectorDrawables.useSupportLibrary = true

    buildConfigField('String', "MAPBOX_NAVIGATION_SDK_IDENTIFIER", String.format("\"%s\"",
        "mapbox-navigation-ui-android"))
    buildConfigField "String", "MAPBOX_NAVIGATION_EVENTS_USER_AGENT",
        String.format("\"mapbox-navigation-ui-android/%s\"", project.VERSION_NAME)
  }
  configurations {
    javadocDeps
  }

  buildTypes {
    debug {
      testCoverageEnabled = true
    }
  }
}

dependencies {
  // Navigation SDK
  compile project(':libandroid-navigation')

  // Mapbox Map SDK
  compile(dependenciesList.mapboxMapSdk + '@aar') {
    transitive = true
    exclude module: 'lost'
    exclude module: 'mapbox-java-geojson'
    exclude module: 'mapbox-android-telemetry'
  }

  // Support libraries
<<<<<<< HEAD
  compile dependenciesList.supportAppcompatV7
  compile dependenciesList.supportDesign
  compile dependenciesList.supportRecyclerView
  compile dependenciesList.supportConstraintLayout
=======
  compile rootProject.ext.dep.supportAppcompatV7
  compile rootProject.ext.dep.supportDesign
  compile rootProject.ext.dep.supportRecyclerView
  compile rootProject.ext.dep.supportConstraintLayout
  compile 'android.arch.lifecycle:extensions:1.0.0-alpha9-1'
  compile 'android.arch.lifecycle:compiler:1.0.0-alpha9-1'
>>>>>>> 68f4500f

  // Mapbox plugins
  compile dependenciesList.locationLayerPlugin

  // Logging
  compile dependenciesList.timber

  // AWS Polly
  compile dependenciesList.polly

  // Mapbox Map SDK Javadoc
  javadocDeps dependenciesList.mapboxMapSdk

  // Unit testing
  testCompile dependenciesList.junit
  testCompile dependenciesList.mockito


  androidTestCompile(dependenciesList.testEspressoCore, {
    exclude group: 'com.android.support', module: 'support-annotations'
  })
}

apply from: 'javadoc.gradle'
apply from: "${rootDir}/gradle/mvn-push-android.gradle"
apply from: "${rootDir}/gradle/checkstyle.gradle"
apply from: "${rootDir}/gradle/jacoco.gradle"
apply from: "${rootDir}/gradle/sonarqube.gradle"<|MERGE_RESOLUTION|>--- conflicted
+++ resolved
@@ -39,19 +39,14 @@
   }
 
   // Support libraries
-<<<<<<< HEAD
   compile dependenciesList.supportAppcompatV7
   compile dependenciesList.supportDesign
   compile dependenciesList.supportRecyclerView
   compile dependenciesList.supportConstraintLayout
-=======
-  compile rootProject.ext.dep.supportAppcompatV7
-  compile rootProject.ext.dep.supportDesign
-  compile rootProject.ext.dep.supportRecyclerView
-  compile rootProject.ext.dep.supportConstraintLayout
-  compile 'android.arch.lifecycle:extensions:1.0.0-alpha9-1'
-  compile 'android.arch.lifecycle:compiler:1.0.0-alpha9-1'
->>>>>>> 68f4500f
+
+  // Architecture libraries
+  compile dependenciesList.lifecycleExtensions
+  compile dependenciesList.lifecycleCompiler
 
   // Mapbox plugins
   compile dependenciesList.locationLayerPlugin
