package com.mapbox.services.android.navigation.v5.navigation;

import com.mapbox.services.android.navigation.v5.offroute.OffRouteListener;

/**
 * Navigation constants
 */
public class NavigationConstants {

  public static final int DEPARTURE_MILESTONE = 1;
  public static final int NEW_STEP_MILESTONE = 2;
  public static final int IMMINENT_MILESTONE = 3;
  public static final int URGENT_MILESTONE = 4;
  public static final int ARRIVAL_MILESTONE = 5;

  /**
   * Random integer value used for identifying the navigation notification.
   */
  static final int NAVIGATION_NOTIFICATION_ID = 5678;

  /**
   * Threshold user must be in within to count as completing a step. One of two heuristics used to know when a user
   * completes a step, see `RouteControllerManeuverZoneRadius`. The users `heading` and the `finalHeading` are
   * compared. If this number is within `RouteControllerMaximumAllowedDegreeOffsetForTurnCompletion`, the user has
   * completed the step.
   */
  static final int MAXIMUM_ALLOWED_DEGREE_OFFSET_FOR_TURN_COMPLETION = 30;

  /**
   * Radius in meters the user must enter to count as completing a step. One of two heuristics used to know when a user
   * completes a step, see `RouteControllerMaximumAllowedDegreeOffsetForTurnCompletion`.
   */
  static final int MANEUVER_ZONE_RADIUS = 40;

  /**
   * Maximum number of meters the user can travel away from step before the
   * {@link OffRouteListener}'s called.
   */
  static final double MAXIMUM_DISTANCE_BEFORE_OFF_ROUTE = 50;

  /**
   * Seconds used before a reroute occurs.
   */
  static final int SECONDS_BEFORE_REROUTE = 3;

  /**
   * Accepted deviation excluding horizontal accuracy before the user is considered to be off route.
   */
  static final double USER_LOCATION_SNAPPING_DISTANCE = 10;

  /**
   * When calculating whether or not the user is on the route, we look where the user will be given their speed and
   * this variable.
   */
  static final double DEAD_RECKONING_TIME_INTERVAL = 1.0;

  /**
   * Maximum angle the user puck will be rotated when snapping the user's course to the route line.
   */
  static final int MAX_MANIPULATED_COURSE_ANGLE = 25;

  // Bundle variable keys
  public static final String NAVIGATION_VIEW_ORIGIN_LAT_KEY = "origin_lat";
  public static final String NAVIGATION_VIEW_ORIGIN_LNG_KEY = "origin_long";
  public static final String NAVIGATION_VIEW_ORIGIN = "origin";
  public static final String NAVIGATION_VIEW_DESTINATION_LAT_KEY = "destination_lat";
  public static final String NAVIGATION_VIEW_DESTINATION_LNG_KEY = "destination_long";
<<<<<<< HEAD
  public static final String NAVIGATION_VIEW_DESTINATION = "destination";
  public static final String NAVIGATION_VIEW_ROUTE_KEY = "route_json";
  public static final String NAVIGATION_VIEW_LAUNCH_ROUTE = "launch_with_route";
=======
  public static final String ROUTE_BELOW_LAYER = "admin-3-4-boundaries-bg";
>>>>>>> a1cb7f52

  // Step Maneuver Types
  public static final String STEP_MANEUVER_TYPE_TURN = "turn";
  public static final String STEP_MANEUVER_TYPE_NEW_NAME = "new name";
  public static final String STEP_MANEUVER_TYPE_DEPART = "depart";
  public static final String STEP_MANEUVER_TYPE_ARRIVE = "arrive";
  public static final String STEP_MANEUVER_TYPE_MERGE = "merge";
  public static final String STEP_MANEUVER_TYPE_ON_RAMP = "on ramp";
  public static final String STEP_MANEUVER_TYPE_OFF_RAMP = "off ramp";
  public static final String STEP_MANEUVER_TYPE_FORK = "fork";
  public static final String STEP_MANEUVER_TYPE_END_OF_ROAD = "end of road";
  public static final String STEP_MANEUVER_TYPE_CONTINUE = "continue";
  public static final String STEP_MANEUVER_TYPE_ROUNDABOUT = "roundabout";
  public static final String STEP_MANEUVER_TYPE_ROTARY = "rotary";
  public static final String STEP_MANEUVER_TYPE_ROUNDABOUT_TURN = "roundabout turn";
  public static final String STEP_MANEUVER_TYPE_NOTIFICATION = "notification";

  // Step Maneuver Modifiers
  public static final String STEP_MANEUVER_MODIFIER_UTURN = "uturn";
  public static final String STEP_MANEUVER_MODIFIER_SHARP_RIGHT = "sharp right";
  public static final String STEP_MANEUVER_MODIFIER_RIGHT = "right";
  public static final String STEP_MANEUVER_MODIFIER_SLIGHT_RIGHT = "slight right";
  public static final String STEP_MANEUVER_MODIFIER_STRAIGHT = "straight";
  public static final String STEP_MANEUVER_MODIFIER_SLIGHT_LEFT = "slight left";
  public static final String STEP_MANEUVER_MODIFIER_LEFT = "left";
  public static final String STEP_MANEUVER_MODIFIER_SHARP_LEFT = "sharp left";

  // Turn Lane Indication
  public static final String TURN_LANE_INDICATION_LEFT = "left";
  public static final String TURN_LANE_INDICATION_SHARP_LEFT = "sharp left";
  public static final String TURN_LANE_INDICATION_SLIGHT_LEFT = "slight left";
  public static final String TURN_LANE_INDICATION_STRAIGHT = "straight";
  public static final String TURN_LANE_INDICATION_NONE = "none";
  public static final String TURN_LANE_INDICATION_RIGHT = "right";
  public static final String TURN_LANE_INDICATION_SHARP_RIGHT = "sharp right";
  public static final String TURN_LANE_INDICATION_SLIGHT_RIGHT = "slight right";
  public static final String TURN_LANE_INDICATION_UTURN = "uturn";
}<|MERGE_RESOLUTION|>--- conflicted
+++ resolved
@@ -65,13 +65,10 @@
   public static final String NAVIGATION_VIEW_ORIGIN = "origin";
   public static final String NAVIGATION_VIEW_DESTINATION_LAT_KEY = "destination_lat";
   public static final String NAVIGATION_VIEW_DESTINATION_LNG_KEY = "destination_long";
-<<<<<<< HEAD
   public static final String NAVIGATION_VIEW_DESTINATION = "destination";
   public static final String NAVIGATION_VIEW_ROUTE_KEY = "route_json";
   public static final String NAVIGATION_VIEW_LAUNCH_ROUTE = "launch_with_route";
-=======
   public static final String ROUTE_BELOW_LAYER = "admin-3-4-boundaries-bg";
->>>>>>> a1cb7f52
 
   // Step Maneuver Types
   public static final String STEP_MANEUVER_TYPE_TURN = "turn";
