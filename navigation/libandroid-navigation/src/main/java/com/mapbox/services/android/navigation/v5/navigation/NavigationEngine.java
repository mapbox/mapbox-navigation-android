package com.mapbox.services.android.navigation.v5.navigation;

import android.location.Location;
import android.os.Handler;
import android.os.HandlerThread;
import android.os.Message;
import android.os.Process;
import android.text.TextUtils;

import com.mapbox.services.android.navigation.v5.milestone.Milestone;
import com.mapbox.services.android.navigation.v5.routeprogress.RouteProgress;
import com.mapbox.services.api.directions.v5.models.DirectionsRoute;
import com.mapbox.services.commons.models.Position;
import com.mapbox.services.commons.utils.PolylineUtils;

import java.util.List;

import static com.mapbox.services.Constants.PRECISION_6;
import static com.mapbox.services.android.navigation.v5.navigation.NavigationHelper.bearingMatchesManeuverFinalHeading;
import static com.mapbox.services.android.navigation.v5.navigation.NavigationHelper.checkMilestones;
import static com.mapbox.services.android.navigation.v5.navigation.NavigationHelper.getSnappedLocation;
import static com.mapbox.services.android.navigation.v5.navigation.NavigationHelper.increaseIndex;
import static com.mapbox.services.android.navigation.v5.navigation.NavigationHelper.isUserOffRoute;
import static com.mapbox.services.android.navigation.v5.navigation.NavigationHelper.legDistanceRemaining;
import static com.mapbox.services.android.navigation.v5.navigation.NavigationHelper.routeDistanceRemaining;
import static com.mapbox.services.android.navigation.v5.navigation.NavigationHelper.stepDistanceRemaining;
import static com.mapbox.services.android.navigation.v5.navigation.NavigationHelper.userSnappedToRoutePosition;

/**
 * This class extends handler thread to run most of the navigation calculations on a separate
 * background thread.
 */
class NavigationEngine extends HandlerThread implements Handler.Callback {

  private static final String THREAD_NAME = "NavThread";

  private RouteProgress previousRouteProgress;
  private List<Position> stepPositions;
  private NavigationIndices indices;
  private Handler responseHandler;
  private Handler workerHandler;
  private Callback callback;

  NavigationEngine(Handler responseHandler, Callback callback) {
    super(THREAD_NAME, Process.THREAD_PRIORITY_BACKGROUND);
    this.responseHandler = responseHandler;
    this.callback = callback;
    indices = NavigationIndices.create(0, 0);
  }

  void queueTask(int msgIdentifier, NewLocationModel newLocationModel) {
    workerHandler.obtainMessage(msgIdentifier, newLocationModel).sendToTarget();
  }

  void prepareHandler() {
    workerHandler = new Handler(getLooper(), this);
  }

  @Override
  public boolean handleMessage(Message msg) {
    NewLocationModel newLocationModel = (NewLocationModel) msg.obj;
    handleRequest(newLocationModel);
    return true;
  }

  private void handleRequest(final NewLocationModel newLocationModel) {
    final RouteProgress routeProgress = generateNewRouteProgress(
      newLocationModel.mapboxNavigation(), newLocationModel.location());
    final List<Milestone> milestones = checkMilestones(
      previousRouteProgress, routeProgress, newLocationModel.mapboxNavigation());
    final boolean userOffRoute = isUserOffRoute(newLocationModel, routeProgress);
    final Location location = !userOffRoute && newLocationModel.mapboxNavigation().options().snapToRoute()
      ? getSnappedLocation(newLocationModel.mapboxNavigation(), newLocationModel.location(),
      routeProgress, stepPositions)
      : newLocationModel.location();

    previousRouteProgress = routeProgress;

    responseHandler.post(new Runnable() {
      @Override
      public void run() {
        callback.onNewRouteProgress(location, routeProgress);
        callback.onMilestoneTrigger(milestones, routeProgress);
        callback.onUserOffRoute(location, userOffRoute);
      }
    });
  }

  private RouteProgress generateNewRouteProgress(MapboxNavigation mapboxNavigation, Location location) {
    DirectionsRoute directionsRoute = mapboxNavigation.getRoute();
    MapboxNavigationOptions options = mapboxNavigation.options();

    if (newRoute(directionsRoute)) {
      // Decode the first steps geometry and hold onto the resulting Position objects till the users
      // on the next step. Indices are both 0 since the user just started on the new route.
      stepPositions = PolylineUtils.decode(
        directionsRoute.getLegs().get(0).getSteps().get(0).getGeometry(), PRECISION_6);

      previousRouteProgress = RouteProgress.builder()
        .stepDistanceRemaining(directionsRoute.getLegs().get(0).getSteps().get(0).getDistance())
        .legDistanceRemaining(directionsRoute.getLegs().get(0).getDistance())
        .distanceRemaining(directionsRoute.getDistance())
        .directionsRoute(directionsRoute)
        .stepIndex(0)
        .legIndex(0)
        .build();

      indices = NavigationIndices.create(0, 0);
    }

<<<<<<< HEAD
    if (!TextUtils.equals(directionsRoute.getGeometry(), previousRouteProgress.directionsRoute().getGeometry())) {
      // Need to keep track of total distance traveled even when reroute occurs.
      mapboxNavigation.getSessionState().toBuilder().previousRouteDistancesCompleted(
        mapboxNavigation.getSessionState().previousRouteDistancesCompleted()
          + previousRouteProgress.distanceTraveled()
      );
      indices = NavigationIndices.create(0, 0);
    }

=======
>>>>>>> cbabcb0e
    Position snappedPosition = userSnappedToRoutePosition(location, stepPositions);
    double stepDistanceRemaining = stepDistanceRemaining(
      snappedPosition, indices.legIndex(), indices.stepIndex(), directionsRoute, stepPositions);
    double legDistanceRemaining = legDistanceRemaining(
      stepDistanceRemaining, indices.legIndex(), indices.stepIndex(), directionsRoute);
    double routeDistanceRemaining = routeDistanceRemaining(
      legDistanceRemaining, indices.legIndex(), directionsRoute);

    if (bearingMatchesManeuverFinalHeading(location, previousRouteProgress, options.maxTurnCompletionOffset())
      && stepDistanceRemaining < options.maneuverZoneRadius()) {
      // First increase the indices and then update the majority of information for the new
      // routeProgress.
      indices = increaseIndex(previousRouteProgress, indices);
      stepPositions = PolylineUtils.decode(
        directionsRoute.getLegs().get(
          indices.legIndex()).getSteps().get(indices.stepIndex()).getGeometry(), PRECISION_6);
      snappedPosition = userSnappedToRoutePosition(location, stepPositions);
      stepDistanceRemaining = stepDistanceRemaining(
        snappedPosition, indices.legIndex(), indices.stepIndex(), directionsRoute, stepPositions);
      legDistanceRemaining = legDistanceRemaining(
        stepDistanceRemaining, indices.legIndex(), indices.stepIndex(), directionsRoute);
      routeDistanceRemaining = routeDistanceRemaining(
        legDistanceRemaining, indices.legIndex(), directionsRoute);
    }

    // Create a RouteProgress.create object using the latest user location
    return RouteProgress.builder()
      .stepDistanceRemaining(stepDistanceRemaining)
      .legDistanceRemaining(legDistanceRemaining)
      .distanceRemaining(routeDistanceRemaining)
      .directionsRoute(directionsRoute)
      .stepIndex(indices.stepIndex())
      .legIndex(indices.legIndex())
      .build();
  }

  /**
   * Check used to determine if navigation is starting for the first time (previousRouteProgress is null).
   * Or, a new route has been found (in off-route scenarios).
   *
   * @param directionsRoute to check against the current route
   * @return true if starting navigation for the first time
   * or a new route is found, false otherwise
   */
  private boolean newRoute(DirectionsRoute directionsRoute) {
    return previousRouteProgress == null
      || !TextUtils.equals(directionsRoute.getGeometry(),
      previousRouteProgress.directionsRoute().getGeometry());
  }

  /**
   * Callbacks for posting back to the Navigation Service once the thread finishes calculations.
   * No matter what, with each new message added to the queue, these callbacks get invoked once
   * finished and within Navigation Service it is determined if the public corresponding listeners
   * need invoking or not; the Navigation event dispatcher class handles those callbacks.
   */
  interface Callback {
    void onNewRouteProgress(Location location, RouteProgress routeProgress);

    void onMilestoneTrigger(List<Milestone> triggeredMilestones, RouteProgress routeProgress);

    void onUserOffRoute(Location location, boolean userOffRoute);
  }
}<|MERGE_RESOLUTION|>--- conflicted
+++ resolved
@@ -105,21 +105,15 @@
         .legIndex(0)
         .build();
 
-      indices = NavigationIndices.create(0, 0);
-    }
-
-<<<<<<< HEAD
-    if (!TextUtils.equals(directionsRoute.getGeometry(), previousRouteProgress.directionsRoute().getGeometry())) {
       // Need to keep track of total distance traveled even when reroute occurs.
       mapboxNavigation.getSessionState().toBuilder().previousRouteDistancesCompleted(
         mapboxNavigation.getSessionState().previousRouteDistancesCompleted()
           + previousRouteProgress.distanceTraveled()
       );
+
       indices = NavigationIndices.create(0, 0);
     }
 
-=======
->>>>>>> cbabcb0e
     Position snappedPosition = userSnappedToRoutePosition(location, stepPositions);
     double stepDistanceRemaining = stepDistanceRemaining(
       snappedPosition, indices.legIndex(), indices.stepIndex(), directionsRoute, stepPositions);
