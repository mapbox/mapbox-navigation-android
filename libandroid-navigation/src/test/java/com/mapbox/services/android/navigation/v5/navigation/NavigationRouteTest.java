--- conflicted
+++ resolved
@@ -4,17 +4,12 @@
 import com.mapbox.geojson.Point;
 import com.mapbox.services.android.navigation.v5.BaseTest;
 
-import org.hamcrest.CoreMatchers;
 import org.junit.Ignore;
 import org.junit.Test;
 
 import static junit.framework.Assert.assertNotNull;
-<<<<<<< HEAD
-=======
-
 import static org.hamcrest.CoreMatchers.containsString;
 import static org.junit.Assert.assertThat;
->>>>>>> 22b38237
 
 public class NavigationRouteTest extends BaseTest {
 
@@ -59,7 +54,7 @@
   public void reverseOriginDestinationDoesntMessUpBearings() throws Exception {
     NavigationRoute navigationRoute = NavigationRoute.builder()
       .accessToken(ACCESS_TOKEN)
-      .destination(Point.fromLngLat(1.0, 5.0),1d,5d)
+      .destination(Point.fromLngLat(1.0, 5.0), 1d, 5d)
       .origin(Point.fromLngLat(1.0, 2.0), 90d, 90d)
       .build();
 
