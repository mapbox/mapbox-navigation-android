package com.mapbox.services.android.navigation.v5.navigation;

import android.location.Location;

import com.mapbox.geojson.Point;
import com.mapbox.navigator.FixLocation;
import com.mapbox.navigator.NavigationStatus;
import com.mapbox.navigator.Navigator;
<<<<<<< HEAD
import com.mapbox.navigator.RouterResult;
=======
import com.mapbox.navigator.VoiceInstruction;
>>>>>>> e57085b3

import java.util.Date;

class MapboxNavigator {

  private static final int INDEX_FIRST_ROUTE = 0;
  private static final int INDEX_FIRST_LEG = 0;
  private final Navigator navigator;

  MapboxNavigator(Navigator navigator) {
    this.navigator = navigator;
  }

  synchronized void updateRoute(String routeJson) {
    // TODO route_index (Which route to follow) and leg_index (Which leg to follow) are hardcoded for now
    navigator.setRoute(routeJson, INDEX_FIRST_ROUTE, INDEX_FIRST_LEG);
  }

  synchronized NavigationStatus retrieveStatus(Date date, long lagInMilliseconds) {
    // We ask for a point slightly in the future to account for lag in location services
    if (lagInMilliseconds > 0) {
      date.setTime(date.getTime() + lagInMilliseconds);
    }
    return navigator.getStatus(date);
  }

  void updateLocation(Location raw) {
    FixLocation fixedLocation = buildFixLocationFromLocation(raw);
    synchronized (this) {
      navigator.updateLocation(fixedLocation);
    }
  }

<<<<<<< HEAD
  // TODO this call should be done in the background - it's currently blocking the UI
  synchronized void configureRouter(String tileFilePath, String translationsDirPath) {
    navigator.configureRouter(tileFilePath, translationsDirPath);
  }

  /**
   * Uses libvalhalla and local tile data to generate mapbox-directions-api-like json
   *
   * @param offlineRoute an offline navigation route
   * @return a RouterResult object with the json and a success/fail bool
   */
  synchronized RouterResult retrieveRouteFor(OfflineRoute offlineRoute) {
    String offlineUri = offlineRoute.buildUrl();
    return navigator.getRoute(offlineUri);
=======
  synchronized NavigationStatus updateLegIndex(int index) {
    return navigator.changeRouteLeg(INDEX_FIRST_ROUTE, index);
>>>>>>> e57085b3
  }

  /**
   * Gets the history of state changing calls to the navigator this can be used to
   * replay a sequence of events for the purpose of bug fixing.
   *
   * @return a json representing the series of events that happened since the last time
   * history was toggled on
   */
  synchronized String retrieveHistory() {
    return navigator.getHistory();
  }

  /**
   * Toggles the recording of history on or off.
   *
   * @param isEnabled set this to true to turn on history recording and false to turn it off
   *                  toggling will reset all history call getHistory first before toggling
   *                  to retain a copy
   */
  synchronized void toggleHistory(boolean isEnabled) {
    navigator.toggleHistory(isEnabled);
  }


  synchronized VoiceInstruction retrieveVoiceInstruction(int index) {
    return navigator.getVoiceInstruction(index);
  }

  FixLocation buildFixLocationFromLocation(Location location) {
    Date time = new Date();
    Point rawPoint = Point.fromLngLat(location.getLongitude(), location.getLatitude());
    Float speed = checkFor(location.getSpeed());
    Float bearing = checkFor(location.getBearing());
    Float altitude = checkFor((float) location.getAltitude());
    Float horizontalAccuracy = checkFor(location.getAccuracy());
    String provider = location.getProvider();

    return new FixLocation(
      rawPoint,
      time,
      speed,
      bearing,
      altitude,
      horizontalAccuracy,
      provider
    );
  }

  private Float checkFor(Float value) {
    if (value == 0.0) {
      return null;
    }
    return value;
  }
}<|MERGE_RESOLUTION|>--- conflicted
+++ resolved
@@ -6,11 +6,8 @@
 import com.mapbox.navigator.FixLocation;
 import com.mapbox.navigator.NavigationStatus;
 import com.mapbox.navigator.Navigator;
-<<<<<<< HEAD
 import com.mapbox.navigator.RouterResult;
-=======
 import com.mapbox.navigator.VoiceInstruction;
->>>>>>> e57085b3
 
 import java.util.Date;
 
@@ -44,25 +41,8 @@
     }
   }
 
-<<<<<<< HEAD
-  // TODO this call should be done in the background - it's currently blocking the UI
-  synchronized void configureRouter(String tileFilePath, String translationsDirPath) {
-    navigator.configureRouter(tileFilePath, translationsDirPath);
-  }
-
-  /**
-   * Uses libvalhalla and local tile data to generate mapbox-directions-api-like json
-   *
-   * @param offlineRoute an offline navigation route
-   * @return a RouterResult object with the json and a success/fail bool
-   */
-  synchronized RouterResult retrieveRouteFor(OfflineRoute offlineRoute) {
-    String offlineUri = offlineRoute.buildUrl();
-    return navigator.getRoute(offlineUri);
-=======
   synchronized NavigationStatus updateLegIndex(int index) {
     return navigator.changeRouteLeg(INDEX_FIRST_ROUTE, index);
->>>>>>> e57085b3
   }
 
   /**
