package com.mapbox.services.android.navigation.v5.navigation;

import com.mapbox.api.directions.v5.models.DirectionsRoute;
import com.mapbox.navigator.Navigator;

class OfflineNavigator {
  private static final String EMPTY_TRANSLATIONS_DIR_PATH = "";
  private final Navigator navigator;

  static {
    NavigationLibraryLoader.load();
  }

  OfflineNavigator(Navigator navigator) {
    this.navigator = navigator;
  }

  /**
   * Configures the navigator for getting offline routes
   *
   * @param tilesPath directory path where the tiles are located
   * @param callback a callback that will be fired when the offline data is initialized and
<<<<<<< HEAD
   * {@link MapboxOfflineNavigation#findOfflineRoute(OfflineRoute, CallbackAsyncTask.Callback)}
=======
   * {@link MapboxOfflineRouter#findOfflineRoute(OfflineRoute, OfflineRouteFoundCallback)}
>>>>>>> 045708fb
   *                 can be called safely
   */
  void configure(String tilesPath, OnOfflineDataInitialized callback) {
    new ConfigureRouterTask(navigator, tilesPath, EMPTY_TRANSLATIONS_DIR_PATH, callback).execute();
  }

  /**
   * Uses libvalhalla and local tile data to generate mapbox-directions-api-like json
   *
   * @param offlineRoute an offline navigation route
   * @return a RouterResult object with the json and a success/fail bool
   */
<<<<<<< HEAD
  void retrieveRouteFor(OfflineRoute offlineRoute, CallbackAsyncTask.Callback<DirectionsRoute> callback) {
=======
  void retrieveRouteFor(OfflineRoute offlineRoute, OfflineRouteFoundCallback callback) {
>>>>>>> 045708fb
    new OfflineRouteRetrievalTask(navigator, callback).execute(offlineRoute);
  }
}<|MERGE_RESOLUTION|>--- conflicted
+++ resolved
@@ -1,6 +1,5 @@
 package com.mapbox.services.android.navigation.v5.navigation;
 
-import com.mapbox.api.directions.v5.models.DirectionsRoute;
 import com.mapbox.navigator.Navigator;
 
 class OfflineNavigator {
@@ -20,11 +19,7 @@
    *
    * @param tilesPath directory path where the tiles are located
    * @param callback a callback that will be fired when the offline data is initialized and
-<<<<<<< HEAD
-   * {@link MapboxOfflineNavigation#findOfflineRoute(OfflineRoute, CallbackAsyncTask.Callback)}
-=======
    * {@link MapboxOfflineRouter#findOfflineRoute(OfflineRoute, OfflineRouteFoundCallback)}
->>>>>>> 045708fb
    *                 can be called safely
    */
   void configure(String tilesPath, OnOfflineDataInitialized callback) {
@@ -37,11 +32,7 @@
    * @param offlineRoute an offline navigation route
    * @return a RouterResult object with the json and a success/fail bool
    */
-<<<<<<< HEAD
-  void retrieveRouteFor(OfflineRoute offlineRoute, CallbackAsyncTask.Callback<DirectionsRoute> callback) {
-=======
   void retrieveRouteFor(OfflineRoute offlineRoute, OfflineRouteFoundCallback callback) {
->>>>>>> 045708fb
     new OfflineRouteRetrievalTask(navigator, callback).execute(offlineRoute);
   }
 }