package com.mapbox.services.android.navigation.v5.navigation;

import android.app.Notification;
import android.app.Service;
import android.content.Intent;
import android.content.res.Configuration;
import android.location.Location;
import android.os.Binder;
import android.os.Build;
import android.os.Handler;
import android.os.IBinder;
import android.support.annotation.Nullable;

import com.mapbox.api.directions.v5.models.DirectionsRoute;
import com.mapbox.services.android.navigation.v5.milestone.Milestone;
<<<<<<< HEAD
import com.mapbox.services.android.navigation.v5.milestone.VoiceInstructionMilestone;
import com.mapbox.services.android.navigation.v5.navigation.notification.NavigationNotification;
=======
>>>>>>> 03ddd2c8
import com.mapbox.services.android.navigation.v5.routeprogress.RouteProgress;
import com.mapbox.services.android.navigation.v5.utils.RingBuffer;
import com.mapbox.services.android.telemetry.location.LocationEngine;
import com.mapbox.services.android.telemetry.location.LocationEngineListener;

import java.util.List;

import timber.log.Timber;

<<<<<<< HEAD
import static com.mapbox.services.android.navigation.v5.navigation.NavigationConstants.VOICE_INSTRUCTION_MILESTONE_ID;
=======
import static com.mapbox.services.android.navigation.v5.navigation.NavigationConstants.NAVIGATION_NOTIFICATION_ID;
>>>>>>> 03ddd2c8
import static com.mapbox.services.android.navigation.v5.navigation.NavigationHelper.buildInstructionString;

/**
 * Internal usage only, use navigation by initializing a new instance of {@link MapboxNavigation}
 * and customizing the navigation experience through that class.
 * <p>
 * This class is first created and started when {@link MapboxNavigation#startNavigation(DirectionsRoute)}
 * get's called and runs in the background until either the navigation sessions ends implicitly or
 * the hosting activity gets destroyed. Location updates are also tracked and handled inside this
 * service. Thread creation gets created in this service and maintains the thread until the service
 * gets destroyed.
 * </p>
 */
public class NavigationService extends Service implements LocationEngineListener,
  NavigationEngine.Callback {

  // Message id used when a new location update occurs and we send to the thread.
  private static final int MSG_LOCATION_UPDATED = 1001;

  private RingBuffer<Integer> recentDistancesFromManeuverInMeters;
  private final IBinder localBinder = new LocalBinder();

  private NavigationNotification navigationNotification;
  private MapboxNavigation mapboxNavigation;
  private LocationEngine locationEngine;
  private NavigationEngine thread;

  @Nullable
  @Override
  public IBinder onBind(Intent intent) {
    return localBinder;
  }

  @Override
  public void onCreate() {
    thread = new NavigationEngine(new Handler(), this);
    thread.start();
    thread.prepareHandler();
    recentDistancesFromManeuverInMeters = new RingBuffer<>(3);
  }

  @Override
  public void onConfigurationChanged(Configuration newConfig) {
    super.onConfigurationChanged(newConfig);
    NavigationTelemetry.getInstance().onConfigurationChange();
  }

  /**
   * Only should be called once since we want the service to continue running until the navigation
   * session ends.
   */
  @Override
  public int onStartCommand(Intent intent, int flags, int startId) {
    return START_STICKY;
  }

  @Override
  public void onDestroy() {
    if (mapboxNavigation.options().enableNotification()) {
      stopForeground(true);
    }
    endNavigation();
    super.onDestroy();
  }

  @Override
  @SuppressWarnings("MissingPermission")
  public void onConnected() {
    Timber.d("NavigationService now connected to rawLocation listener.");
    locationEngine.requestLocationUpdates();
  }

  @Override
  public void onLocationChanged(Location location) {
    Timber.d("onLocationChanged");
    if (location != null && validLocationUpdate(location)) {
      thread.queueTask(MSG_LOCATION_UPDATED, NewLocationModel.create(location, mapboxNavigation,
        recentDistancesFromManeuverInMeters));
    }
  }

  /**
   * Corresponds to ProgressChangeListener object, updating the notification and passing information
   * to the navigation event dispatcher.
   */
  @Override
  public void onNewRouteProgress(Location location, RouteProgress routeProgress) {
    if (mapboxNavigation.options().enableNotification()) {
      navigationNotification.updateNotification(routeProgress);
    }
    mapboxNavigation.getEventDispatcher().onProgressChange(location, routeProgress);
  }

  /**
   * With each valid and successful rawLocation update, this will get called once the work on the
   * navigation engine thread has finished. Depending on whether or not a milestone gets triggered
   * or not, the navigation event dispatcher will be called to notify the developer.
   */
  @Override
  public void onMilestoneTrigger(List<Milestone> triggeredMilestones, RouteProgress routeProgress) {
    for (Milestone milestone : triggeredMilestones) {
      String instruction = buildInstructionString(routeProgress, milestone);
      if (milestone.getIdentifier() == VOICE_INSTRUCTION_MILESTONE_ID) {
        instruction = ((VoiceInstructionMilestone) milestone).announcement();
      }
      mapboxNavigation.getEventDispatcher().onMilestoneEvent(
        routeProgress, instruction, milestone.getIdentifier());
    }
  }

  /**
   * With each valid and successful rawLocation update, this callback gets invoked and depending on
   * whether or not the user is off route, the event dispatcher gets called.
   */
  @Override
  public void onUserOffRoute(Location location, boolean userOffRoute) {
    if (userOffRoute) {
      recentDistancesFromManeuverInMeters.clear();
      // Send off route event with current location
      mapboxNavigation.getEventDispatcher().onUserOffRoute(location);
    }
  }

  /**
   * This gets called when {@link MapboxNavigation#startNavigation(DirectionsRoute)} is called and
   * setups variables among other things on the Navigation Service side.
   */
  void startNavigation(MapboxNavigation mapboxNavigation) {
    this.mapboxNavigation = mapboxNavigation;
    initNotification(mapboxNavigation);
    acquireLocationEngine();
    forceLocationUpdate();
  }

  /**
   * Specifically removes this locationEngine listener which was added at the very beginning, quits
   * the thread, and finally stops this service from running in the background.
   */
  void endNavigation() {
    locationEngine.removeLocationEngineListener(this);
    unregisterMapboxNotificationReceiver();
    if (Build.VERSION.SDK_INT >= Build.VERSION_CODES.JELLY_BEAN_MR2) {
      thread.quitSafely();
    } else {
      thread.quit();
    }
  }

  /**
   * Location engine already checks if the listener isn't already added so no need to check here.
   * If the user decides to call {@link MapboxNavigation#setLocationEngine(LocationEngine)} during
   * the navigation session, this gets called again in order to attach the location listener to the
   * new engine.
   */
  void acquireLocationEngine() {
    locationEngine = mapboxNavigation.getLocationEngine();
    locationEngine.addLocationEngineListener(this);
  }

  /**
   * Initializes a notification for this service based on whether it's
   * enabled in {@link MapboxNavigationOptions} or if the current Android API is
   * Android O or above (in which case it's required for a foreground service).
   *
   * @param mapboxNavigation to retrieve the options
   */
  private void initNotification(MapboxNavigation mapboxNavigation) {
    if (mapboxNavigation.options().enableNotification() || Build.VERSION.SDK_INT >= Build.VERSION_CODES.O) {
      initializeNotification(mapboxNavigation.options());
    }
  }

  /**
   * Builds a new navigation notification instance (either custom or our default implementation)
   * and attaches it to this service.
   */
  private void initializeNotification(MapboxNavigationOptions options) {
    if (options.navigationNotification() != null) {
      navigationNotification = options.navigationNotification();
      Notification notification = navigationNotification.getNotification();
      int notificationId = navigationNotification.getNotificationId();
      startForegroundNotification(notification, notificationId);
    } else {
      navigationNotification = new MapboxNavigationNotification(this, mapboxNavigation);
      Notification notification = navigationNotification.getNotification();
      int notificationId = navigationNotification.getNotificationId();
      startForegroundNotification(notification, notificationId);
    }
  }

  /**
   * Starts the given notification flagged as a foreground service.
   *
   * @param notification   to be started
   * @param notificationId for the provided notification
   */
  private void startForegroundNotification(Notification notification, int notificationId) {
    notification.flags = Notification.FLAG_FOREGROUND_SERVICE;
    startForeground(notificationId, notification);
  }

  /**
   * Runs several checks on the actual rawLocation object itself in order to ensure that we are
   * performing navigation progress on a accurate/valid rawLocation update.
   */
  @SuppressWarnings("MissingPermission")
  private boolean validLocationUpdate(Location location) {
    if (locationEngine.getLastLocation() == null) {
      return true;
    }
    // If the locations the same as previous, no need to recalculate things
    return !(location.equals(locationEngine.getLastLocation())
      || (location.getSpeed() <= 0 && location.hasSpeed())
      || location.getAccuracy() >= 100);
  }

  /**
   * At the very beginning of navigation session, a forced location update occurs so that the
   * developer can immediately get a routeProgress object to display information.
   */
<<<<<<< HEAD
  @SuppressWarnings("MissingPermission")
  private void forceLocationUpdate() {
    Location lastLocation = locationEngine.getLastLocation();
    if (lastLocation != null) {
      thread.queueTask(MSG_LOCATION_UPDATED, NewLocationModel.create(lastLocation, mapboxNavigation,
        recentDistancesFromManeuverInMeters));
=======
  @Override
  public void onMilestoneTrigger(List<Milestone> triggeredMilestones, RouteProgress routeProgress) {
    for (Milestone milestone : triggeredMilestones) {
      String instruction = buildInstructionString(routeProgress, milestone);
      mapboxNavigation.getEventDispatcher().onMilestoneEvent(routeProgress, instruction, milestone);
>>>>>>> 03ddd2c8
    }
  }

  /**
   * Unregisters the receiver used to end navigation for the Mapbox custom notification.
   */
  private void unregisterMapboxNotificationReceiver() {
    if (navigationNotification != null && navigationNotification instanceof MapboxNavigationNotification) {
      ((MapboxNavigationNotification) navigationNotification).unregisterReceiver(this);
    }
  }

  class LocalBinder extends Binder {
    NavigationService getService() {
      Timber.d("Local binder called.");
      return NavigationService.this;
    }
  }
}<|MERGE_RESOLUTION|>--- conflicted
+++ resolved
@@ -13,11 +13,7 @@
 
 import com.mapbox.api.directions.v5.models.DirectionsRoute;
 import com.mapbox.services.android.navigation.v5.milestone.Milestone;
-<<<<<<< HEAD
-import com.mapbox.services.android.navigation.v5.milestone.VoiceInstructionMilestone;
 import com.mapbox.services.android.navigation.v5.navigation.notification.NavigationNotification;
-=======
->>>>>>> 03ddd2c8
 import com.mapbox.services.android.navigation.v5.routeprogress.RouteProgress;
 import com.mapbox.services.android.navigation.v5.utils.RingBuffer;
 import com.mapbox.services.android.telemetry.location.LocationEngine;
@@ -27,11 +23,6 @@
 
 import timber.log.Timber;
 
-<<<<<<< HEAD
-import static com.mapbox.services.android.navigation.v5.navigation.NavigationConstants.VOICE_INSTRUCTION_MILESTONE_ID;
-=======
-import static com.mapbox.services.android.navigation.v5.navigation.NavigationConstants.NAVIGATION_NOTIFICATION_ID;
->>>>>>> 03ddd2c8
 import static com.mapbox.services.android.navigation.v5.navigation.NavigationHelper.buildInstructionString;
 
 /**
@@ -134,11 +125,7 @@
   public void onMilestoneTrigger(List<Milestone> triggeredMilestones, RouteProgress routeProgress) {
     for (Milestone milestone : triggeredMilestones) {
       String instruction = buildInstructionString(routeProgress, milestone);
-      if (milestone.getIdentifier() == VOICE_INSTRUCTION_MILESTONE_ID) {
-        instruction = ((VoiceInstructionMilestone) milestone).announcement();
-      }
-      mapboxNavigation.getEventDispatcher().onMilestoneEvent(
-        routeProgress, instruction, milestone.getIdentifier());
+      mapboxNavigation.getEventDispatcher().onMilestoneEvent(routeProgress, instruction, milestone);
     }
   }
 
@@ -252,20 +239,12 @@
    * At the very beginning of navigation session, a forced location update occurs so that the
    * developer can immediately get a routeProgress object to display information.
    */
-<<<<<<< HEAD
   @SuppressWarnings("MissingPermission")
   private void forceLocationUpdate() {
     Location lastLocation = locationEngine.getLastLocation();
     if (lastLocation != null) {
       thread.queueTask(MSG_LOCATION_UPDATED, NewLocationModel.create(lastLocation, mapboxNavigation,
         recentDistancesFromManeuverInMeters));
-=======
-  @Override
-  public void onMilestoneTrigger(List<Milestone> triggeredMilestones, RouteProgress routeProgress) {
-    for (Milestone milestone : triggeredMilestones) {
-      String instruction = buildInstructionString(routeProgress, milestone);
-      mapboxNavigation.getEventDispatcher().onMilestoneEvent(routeProgress, instruction, milestone);
->>>>>>> 03ddd2c8
     }
   }
 
