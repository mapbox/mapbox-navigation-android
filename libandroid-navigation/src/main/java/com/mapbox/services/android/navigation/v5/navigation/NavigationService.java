package com.mapbox.services.android.navigation.v5.navigation;

import android.app.Notification;
import android.app.Service;
import android.content.Intent;
import android.location.Location;
import android.os.Binder;
import android.os.Build;
import android.os.Handler;
import android.os.IBinder;
import android.support.annotation.Nullable;

import com.mapbox.directions.v5.models.DirectionsRoute;
import com.mapbox.geojson.Point;
import com.mapbox.services.android.navigation.R;
import com.mapbox.services.android.navigation.v5.milestone.VoiceInstructionMilestone;
import com.mapbox.services.android.navigation.v5.milestone.Milestone;
import com.mapbox.services.android.navigation.v5.routeprogress.RouteProgress;
import com.mapbox.services.android.navigation.v5.utils.RingBuffer;
import com.mapbox.services.android.navigation.v5.utils.time.TimeUtils;
import com.mapbox.services.android.telemetry.location.LocationEngine;
import com.mapbox.services.android.telemetry.location.LocationEngineListener;
import com.mapbox.turf.TurfConstants;
import com.mapbox.turf.TurfMeasurement;

import java.util.ArrayList;
import java.util.Arrays;
import java.util.Date;
import java.util.Iterator;
import java.util.List;
import java.util.concurrent.TimeUnit;

import timber.log.Timber;

import static com.mapbox.services.android.navigation.v5.navigation.NavigationConstants.VOICE_INSTRUCTION_MILESTONE_ID;
import static com.mapbox.services.android.navigation.v5.navigation.NavigationConstants.NAVIGATION_NOTIFICATION_ID;
import static com.mapbox.services.android.navigation.v5.navigation.NavigationHelper.buildInstructionString;

/**
 * Internal usage only, use navigation by initializing a new instance of {@link MapboxNavigation}
 * and customizing the navigation experience through that class.
 * <p>
 * This class is first created and started when {@link MapboxNavigation#startNavigation(DirectionsRoute)}
 * get's called and runs in the background until either the navigation sessions ends implicitly or
 * the hosting activity gets destroyed. Location updates are also tracked and handled inside this
 * service. Thread creation gets created in this service and maintains the thread until the service
 * gets destroyed.
 * </p>
 */
public class NavigationService extends Service implements LocationEngineListener,
  NavigationEngine.Callback {

  // Message id used when a new location update occurs and we send to the thread.
  private static final int MSG_LOCATION_UPDATED = 1001;
  private static final int TWENTY_SECOND_INTERVAL = 20;
  private static final String MOCK_PROVIDER = "com.mapbox.services.android.navigation.v5.location.MockLocationEngine";

  private RingBuffer<Integer> recentDistancesFromManeuverInMeters;
  private final IBinder localBinder = new LocalBinder();
  private NavigationNotification navNotificationManager;
  private List<SessionState> queuedRerouteEvents;
  private List<FeedbackEvent> queuedFeedbackEvents;
  private RingBuffer<Location> locationBuffer;
  private long timeIntervalSinceLastOffRoute;
  private MapboxNavigation mapboxNavigation;
  private LocationEngine locationEngine;
  private String locationEngineName;
  private RouteProgress routeProgress;
  private boolean firstProgressUpdate = true;
  private NavigationEngine thread;
  private Location rawLocation;

  @Nullable
  @Override
  public IBinder onBind(Intent intent) {
    return localBinder;
  }

  @Override
  public void onCreate() {
    thread = new NavigationEngine(new Handler(), this);
    thread.start();
    thread.prepareHandler();
    recentDistancesFromManeuverInMeters = new RingBuffer<>(3);
    locationBuffer = new RingBuffer<>(20);
    queuedFeedbackEvents = new ArrayList<>();
    queuedRerouteEvents = new ArrayList<>();
  }

  /**
   * Only should be called once since we want the service to continue running until the navigation
   * session ends.
   */
  @Override
  public int onStartCommand(Intent intent, int flags, int startId) {
    return START_STICKY;
  }

  @Override
  public void onDestroy() {
    if (mapboxNavigation.options().enableNotification()) {
      stopForeground(true);
    }

    for (FeedbackEvent feedbackEvent : queuedFeedbackEvents) {
      sendFeedbackEvent(feedbackEvent);
    }
    for (SessionState sessionState : queuedRerouteEvents) {
      sendRerouteEvent(sessionState);
    }

    // User canceled navigation session
    if (routeProgress != null && rawLocation != null) {
      NavigationMetricsWrapper.cancelEvent(mapboxNavigation.getSessionState(), routeProgress,
        rawLocation, locationEngineName);
    }
    endNavigation();
    super.onDestroy();
  }

  /**
   * This gets called when {@link MapboxNavigation#startNavigation(DirectionsRoute)} is called and
   * setups variables among other things on the Navigation Service side.
   */
  void startNavigation(MapboxNavigation mapboxNavigation) {
    this.mapboxNavigation = mapboxNavigation;
    if (mapboxNavigation.options().enableNotification()) {
      initializeNotification();
    }
    acquireLocationEngine();
    forceLocationUpdate();
  }

  /**
   * builds a new navigation notification instance and attaches it to this service.
   */
  private void initializeNotification() {
    navNotificationManager = new NavigationNotification(this, mapboxNavigation);
    Notification notifyBuilder
      = navNotificationManager.buildPersistentNotification(R.layout.layout_notification_default,
      R.layout.layout_notification_default_big);

    notifyBuilder.flags = Notification.FLAG_FOREGROUND_SERVICE;
    startForeground(NAVIGATION_NOTIFICATION_ID, notifyBuilder);
  }

  /**
   * Specifically removes this locationEngine listener which was added at the very beginning, quits
   * the thread, and finally stops this service from running in the background.
   */
  void endNavigation() {
    locationEngine.removeLocationEngineListener(this);
    if (navNotificationManager != null) {
      navNotificationManager.unregisterReceiver();
    }
    if (Build.VERSION.SDK_INT >= Build.VERSION_CODES.JELLY_BEAN_MR2) {
      thread.quitSafely();
    } else {
      thread.quit();
    }
  }

  /**
   * Location engine already checks if the listener isn't already added so no need to check here.
   * If the user decides to call {@link MapboxNavigation#setLocationEngine(LocationEngine)} during
   * the navigation session, this gets called again in order to attach the location listener to the
   * new engine.
   */
  void acquireLocationEngine() {
    locationEngine = mapboxNavigation.getLocationEngine();
    locationEngine.addLocationEngineListener(this);
    locationEngineName = obtainLocationEngineName();
  }

  /**
   * At the very beginning of navigation session, a forced location update occurs so that the
   * developer can immediately get a routeProgress object to display information.
   */
  @SuppressWarnings("MissingPermission")
  private void forceLocationUpdate() {
    Location lastLocation = locationEngine.getLastLocation();
    if (lastLocation != null) {
      rawLocation = lastLocation;
      thread.queueTask(MSG_LOCATION_UPDATED, NewLocationModel.create(lastLocation, mapboxNavigation,
        recentDistancesFromManeuverInMeters));
    }
  }

  @Override
  @SuppressWarnings("MissingPermission")
  public void onConnected() {
    Timber.d("NavigationService now connected to rawLocation listener.");
    locationEngine.requestLocationUpdates();
  }

  @Override
  public void onLocationChanged(Location location) {
    Timber.d("onLocationChanged");
    if (location != null && validLocationUpdate(location)) {
      rawLocation = location;
      locationBuffer.addLast(location);
      thread.queueTask(MSG_LOCATION_UPDATED, NewLocationModel.create(location, mapboxNavigation,
        recentDistancesFromManeuverInMeters));

      updateRerouteQueue(locationBuffer);
      updateFeedbackQueue(locationBuffer);
    }
  }


  /**
   * Runs several checks on the actual rawLocation object itself in order to ensure that we are
   * performing navigation progress on a accurate/valid rawLocation update.
   */
  @SuppressWarnings("MissingPermission")
  private boolean validLocationUpdate(Location location) {
    if (locationEngine.getLastLocation() == null) {
      return true;
    }
    // If the locations the same as previous, no need to recalculate things
    return !(location.equals(locationEngine.getLastLocation())
      || (location.getSpeed() <= 0 && location.hasSpeed())
      || location.getAccuracy() >= 100);
  }

  /**
   * Corresponds to ProgressChangeListener object, updating the notification and passing information
   * to the navigation event dispatcher.
   */
  @Override
  public void onNewRouteProgress(Location location, RouteProgress routeProgress) {
    this.routeProgress = routeProgress;

    if (firstProgressUpdate) {
      NavigationMetricsWrapper.departEvent(mapboxNavigation.getSessionState(), routeProgress,
        rawLocation, locationEngineName);
      firstProgressUpdate = false;
    }
    if (mapboxNavigation.options().enableNotification()) {
      navNotificationManager.updateDefaultNotification(routeProgress);
    }
    mapboxNavigation.getEventDispatcher().onProgressChange(location, routeProgress);
  }

  /**
   * With each valid and successful rawLocation update, this will get called once the work on the
   * navigation engine thread has finished. Depending on whether or not a milestone gets triggered
   * or not, the navigation event dispatcher will be called to notify the developer.
   */
  @Override
  public void onMilestoneTrigger(List<Milestone> triggeredMilestones, RouteProgress routeProgress) {
    for (Milestone milestone : triggeredMilestones) {
      String instruction = buildInstructionString(routeProgress, milestone);
      if (milestone.getIdentifier() == VOICE_INSTRUCTION_MILESTONE_ID) {
        instruction = ((VoiceInstructionMilestone) milestone).announcement();
      }
      mapboxNavigation.getEventDispatcher().onMilestoneEvent(
        routeProgress, instruction, milestone.getIdentifier());
    }
  }

  /**
   * With each valid and successful rawLocation update, this callback gets invoked and depending on
   * whether or not the user is off route, the event dispatcher gets called.
   */
  @Override
  public void onUserOffRoute(Location location, boolean userOffRoute) {
    if (userOffRoute) {
      if (location.getTime() > timeIntervalSinceLastOffRoute
        + TimeUnit.SECONDS.toMillis(mapboxNavigation.options().secondsBeforeReroute())) {
        timeIntervalSinceLastOffRoute = location.getTime();
        if (mapboxNavigation.getSessionState().eventLocation() == null) {
          rerouteSessionsStateUpdate();
        } else {
          Point lastReroutePoint = Point.fromLngLat(
            mapboxNavigation.getSessionState().eventLocation().getLongitude(),
            mapboxNavigation.getSessionState().eventLocation().getLatitude());
          if (TurfMeasurement.distance(lastReroutePoint,
            Point.fromLngLat(location.getLongitude(), location.getLatitude()),
            TurfConstants.UNIT_METERS)
            > mapboxNavigation.options().minimumDistanceBeforeRerouting()) {
            rerouteSessionsStateUpdate();
          }
        }
      }
    } else {
      timeIntervalSinceLastOffRoute = location.getTime();
    }
  }

  private void rerouteSessionsStateUpdate() {
    recentDistancesFromManeuverInMeters.clear();
    mapboxNavigation.getEventDispatcher().onUserOffRoute(rawLocation);
    mapboxNavigation.setSessionState(
      mapboxNavigation.getSessionState().toBuilder().eventLocation(rawLocation).build());
  }

  public void rerouteOccurred() {
    mapboxNavigation.setSessionState(mapboxNavigation.getSessionState().toBuilder()
      .routeProgressBeforeReroute(routeProgress)
      .beforeRerouteLocations(Arrays.asList(
        locationBuffer.toArray(new Location[locationBuffer.size()])))
      .previousRouteDistancesCompleted(
        mapboxNavigation.getSessionState().previousRouteDistancesCompleted()
          + routeProgress.distanceTraveled())
      .rerouteDate(new Date())
      .build());
    queuedRerouteEvents.add(mapboxNavigation.getSessionState());
  }

  public String recordFeedbackEvent(String feedbackType, String description,
                                    @FeedbackEvent.FeedbackSource String feedbackSource) {
    // Get current session state and update with "before" locations (equal to current state of the location buffer)
    SessionState feedbackEventSessionState = mapboxNavigation.getSessionState().toBuilder()
      .rerouteDate(new Date())
      .beforeRerouteLocations(Arrays.asList(
        locationBuffer.toArray(new Location[locationBuffer.size()])))
      .routeProgressBeforeReroute(routeProgress)
      .eventLocation(rawLocation)
      .mockLocation((rawLocation.getProvider().equals(MOCK_PROVIDER)) ? true : false)
      .build();

    FeedbackEvent feedbackEvent = new FeedbackEvent(feedbackEventSessionState, feedbackSource);
    feedbackEvent.setDescription(description);
    feedbackEvent.setFeedbackType(feedbackType);
    queuedFeedbackEvents.add(feedbackEvent);

    return feedbackEvent.getFeedbackId();
  }

  public void updateFeedbackEvent(String feedbackId,
                                  @FeedbackEvent.FeedbackType String feedbackType, String description) {
    FeedbackEvent feedbackEvent = findQueuedFeedbackEvent(feedbackId);
    if (feedbackEvent != null) {
      feedbackEvent.setFeedbackType(feedbackType);
      feedbackEvent.setDescription(description);
    }
  }

  public void cancelFeedback(String feedbackId) {
    FeedbackEvent feedbackEvent = findQueuedFeedbackEvent(feedbackId);
    queuedFeedbackEvents.remove(feedbackEvent);
  }

  void sendFeedbackEvent(FeedbackEvent feedbackEvent) {
    SessionState feedbackSessionState = feedbackEvent.getSessionState();
    feedbackSessionState = feedbackSessionState.toBuilder().afterRerouteLocations(Arrays.asList(
      locationBuffer.toArray(new Location[locationBuffer.size()])))
      .build();

    NavigationMetricsWrapper.feedbackEvent(feedbackSessionState, routeProgress,
      feedbackEvent.getSessionState().eventLocation(), feedbackEvent.getDescription(),
      feedbackEvent.getFeedbackType(), "", feedbackEvent.getFeedbackId(), mapboxNavigation.obtainVendorId());
  }

  void sendRerouteEvent(SessionState sessionState) {
    sessionState = sessionState.toBuilder()
      .afterRerouteLocations(Arrays.asList(
        locationBuffer.toArray(new Location[locationBuffer.size()])))
      .build();

    NavigationMetricsWrapper.rerouteEvent(sessionState, routeProgress,
<<<<<<< HEAD
      sessionState.eventLocation());
=======
      sessionState.lastRerouteLocation(), locationEngineName);
>>>>>>> 884af213

    for (SessionState session : queuedRerouteEvents) {
      queuedRerouteEvents.set(queuedRerouteEvents.indexOf(session),
        session.toBuilder().lastRerouteDate(
          sessionState.rerouteDate()
        ).build());
    }

    mapboxNavigation.setSessionState(mapboxNavigation.getSessionState().toBuilder().lastRerouteDate(
      sessionState.rerouteDate()
    ).build());
  }

  class LocalBinder extends Binder {
    NavigationService getService() {
      Timber.d("Local binder called.");
      return NavigationService.this;
    }
  }

<<<<<<< HEAD
  private FeedbackEvent findQueuedFeedbackEvent(String feedbackId) {
    for (FeedbackEvent feedbackEvent : queuedFeedbackEvents) {
      if (feedbackEvent.getFeedbackId().equals(feedbackId)) {
        return feedbackEvent;
      }
    }
    return null;
  }

  private void updateFeedbackQueue(RingBuffer locationBuffer) {
    Iterator<FeedbackEvent> iterator = queuedFeedbackEvents.listIterator();
    while (iterator.hasNext()) {
      FeedbackEvent feedbackEvent = iterator.next();
      if (feedbackEvent.getSessionState().eventLocation() != null
        && feedbackEvent.getSessionState().eventLocation().equals(locationBuffer.peekFirst())
        || TimeUtils.dateDiff(feedbackEvent.getSessionState().rerouteDate(), new Date(), TimeUnit.SECONDS)
        > TWENTY_SECOND_INTERVAL) {
        sendFeedbackEvent(feedbackEvent);
        iterator.remove();
      }
    }
  }

  private void updateRerouteQueue(RingBuffer locationBuffer) {
    Iterator<SessionState> iterator = queuedRerouteEvents.listIterator();
    while (iterator.hasNext()) {
      SessionState sessionState = iterator.next();
      if (sessionState.eventLocation() != null
        && sessionState.eventLocation().equals(locationBuffer.peekFirst())
        || TimeUtils.dateDiff(sessionState.rerouteDate(), new Date(), TimeUnit.SECONDS)
        > TWENTY_SECOND_INTERVAL) {
        sendRerouteEvent(sessionState);
        iterator.remove();
      }
    }
=======
  private String obtainLocationEngineName() {
    return locationEngine.getClass().getSimpleName();
>>>>>>> 884af213
  }
}<|MERGE_RESOLUTION|>--- conflicted
+++ resolved
@@ -350,7 +350,8 @@
 
     NavigationMetricsWrapper.feedbackEvent(feedbackSessionState, routeProgress,
       feedbackEvent.getSessionState().eventLocation(), feedbackEvent.getDescription(),
-      feedbackEvent.getFeedbackType(), "", feedbackEvent.getFeedbackId(), mapboxNavigation.obtainVendorId());
+      feedbackEvent.getFeedbackType(), "", feedbackEvent.getFeedbackId(),
+      mapboxNavigation.obtainVendorId(), locationEngineName);
   }
 
   void sendRerouteEvent(SessionState sessionState) {
@@ -360,11 +361,7 @@
       .build();
 
     NavigationMetricsWrapper.rerouteEvent(sessionState, routeProgress,
-<<<<<<< HEAD
-      sessionState.eventLocation());
-=======
-      sessionState.lastRerouteLocation(), locationEngineName);
->>>>>>> 884af213
+      sessionState.eventLocation(), locationEngineName);
 
     for (SessionState session : queuedRerouteEvents) {
       queuedRerouteEvents.set(queuedRerouteEvents.indexOf(session),
@@ -385,7 +382,6 @@
     }
   }
 
-<<<<<<< HEAD
   private FeedbackEvent findQueuedFeedbackEvent(String feedbackId) {
     for (FeedbackEvent feedbackEvent : queuedFeedbackEvents) {
       if (feedbackEvent.getFeedbackId().equals(feedbackId)) {
@@ -421,9 +417,9 @@
         iterator.remove();
       }
     }
-=======
+  }
+
   private String obtainLocationEngineName() {
     return locationEngine.getClass().getSimpleName();
->>>>>>> 884af213
   }
 }