--- conflicted
+++ resolved
@@ -49,11 +49,6 @@
   private MapboxNavigation mapboxNavigation;
   private LocationEngine locationEngine;
   private NavigationEngine thread;
-<<<<<<< HEAD
-  private Location rawLocation;
-  private NavigationForegroundCalculation navigationForegroundCalculation;
-=======
->>>>>>> 79ff28f6
 
   @Nullable
   @Override
@@ -81,9 +76,6 @@
    */
   @Override
   public int onStartCommand(Intent intent, int flags, int startId) {
-    navigationForegroundCalculation = new NavigationForegroundCalculation();
-    getApplication().registerActivityLifecycleCallbacks(navigationForegroundCalculation);
-
     return START_STICKY;
   }
 
@@ -103,17 +95,6 @@
     locationEngine.requestLocationUpdates();
   }
 
-<<<<<<< HEAD
-    // User canceled navigation session
-    if (routeProgress != null && rawLocation != null) {
-      NavigationMetricsWrapper.cancelEvent(mapboxNavigation.getSessionState(), routeProgress,
-        rawLocation, obtainForegroundPercentage());
-    }
-    endNavigation();
-
-    getApplication().unregisterActivityLifecycleCallbacks(navigationForegroundCalculation);
-    super.onDestroy();
-=======
   @Override
   public void onLocationChanged(Location location) {
     Timber.d("onLocationChanged");
@@ -121,7 +102,6 @@
       thread.queueTask(MSG_LOCATION_UPDATED, NewLocationModel.create(location, mapboxNavigation,
         recentDistancesFromManeuverInMeters));
     }
->>>>>>> 79ff28f6
   }
 
   /**
@@ -256,33 +236,8 @@
   }
 
   /**
-<<<<<<< HEAD
-   * Corresponds to ProgressChangeListener object, updating the notification and passing information
-   * to the navigation event dispatcher.
-   */
-  @Override
-  public void onNewRouteProgress(Location location, RouteProgress routeProgress) {
-    this.routeProgress = routeProgress;
-
-    if (firstProgressUpdate) {
-      NavigationMetricsWrapper.departEvent(mapboxNavigation.getSessionState(), routeProgress,
-        rawLocation, obtainForegroundPercentage());
-      firstProgressUpdate = false;
-    }
-    if (mapboxNavigation.options().enableNotification()) {
-      navNotificationManager.updateDefaultNotification(routeProgress);
-    }
-    mapboxNavigation.getEventDispatcher().onProgressChange(location, routeProgress);
-  }
-
-  /**
-   * With each valid and successful rawLocation update, this will get called once the work on the
-   * navigation engine thread has finished. Depending on whether or not a milestone gets triggered
-   * or not, the navigation event dispatcher will be called to notify the developer.
-=======
    * At the very beginning of navigation session, a forced location update occurs so that the
    * developer can immediately get a routeProgress object to display information.
->>>>>>> 79ff28f6
    */
   @SuppressWarnings("MissingPermission")
   private void forceLocationUpdate() {
@@ -296,71 +251,9 @@
   /**
    * Unregisters the receiver used to end navigation for the Mapbox custom notification.
    */
-<<<<<<< HEAD
-  @Override
-  public void onUserOffRoute(Location location, boolean userOffRoute) {
-    if (userOffRoute) {
-      if (location.getTime() > timeIntervalSinceLastOffRoute
-        + TimeUnit.SECONDS.toMillis(mapboxNavigation.options().secondsBeforeReroute())) {
-        timeIntervalSinceLastOffRoute = location.getTime();
-        if (mapboxNavigation.getSessionState().lastRerouteLocation() == null) {
-          rerouteSessionsStateUpdate();
-        } else {
-          Point lastReroutePoint = Point.fromLngLat(
-            mapboxNavigation.getSessionState().lastRerouteLocation().getLongitude(),
-            mapboxNavigation.getSessionState().lastRerouteLocation().getLatitude());
-          if (TurfMeasurement.distance(lastReroutePoint,
-            Point.fromLngLat(location.getLongitude(), location.getLatitude()),
-            TurfConstants.UNIT_METERS)
-            > mapboxNavigation.options().minimumDistanceBeforeRerouting()) {
-            rerouteSessionsStateUpdate();
-          }
-        }
-      }
-    } else {
-      timeIntervalSinceLastOffRoute = location.getTime();
-    }
-  }
-
-  private void rerouteSessionsStateUpdate() {
-    recentDistancesFromManeuverInMeters.clear();
-    mapboxNavigation.getEventDispatcher().onUserOffRoute(rawLocation);
-    mapboxNavigation.setSessionState(
-      mapboxNavigation.getSessionState().toBuilder().lastRerouteLocation(rawLocation).build());
-  }
-
-  public void rerouteOccurred() {
-    mapboxNavigation.setSessionState(mapboxNavigation.getSessionState().toBuilder()
-      .routeProgressBeforeReroute(routeProgress)
-      .beforeRerouteLocations(Arrays.asList(
-        locationBuffer.toArray(new Location[locationBuffer.size()])))
-      .previousRouteDistancesCompleted(
-        mapboxNavigation.getSessionState().previousRouteDistancesCompleted()
-          + routeProgress.distanceTraveled())
-      .rerouteDate(new Date())
-      .build());
-    queuedRerouteEvents.add(mapboxNavigation.getSessionState());
-  }
-
-  void sendRerouteEvent(SessionState sessionState) {
-    sessionState = sessionState.toBuilder()
-      .afterRerouteLocations(Arrays.asList(
-        locationBuffer.toArray(new Location[locationBuffer.size()])))
-      .build();
-
-    NavigationMetricsWrapper.rerouteEvent(sessionState, routeProgress,
-      sessionState.lastRerouteLocation(), obtainForegroundPercentage());
-
-    for (SessionState session : queuedRerouteEvents) {
-      queuedRerouteEvents.set(queuedRerouteEvents.indexOf(session),
-        session.toBuilder().lastRerouteDate(
-        sessionState.rerouteDate()
-      ).build());
-=======
   private void unregisterMapboxNotificationReceiver() {
     if (navigationNotification != null && navigationNotification instanceof MapboxNavigationNotification) {
       ((MapboxNavigationNotification) navigationNotification).unregisterReceiver(this);
->>>>>>> 79ff28f6
     }
   }
 
@@ -370,8 +263,4 @@
       return NavigationService.this;
     }
   }
-
-  int obtainForegroundPercentage() {
-    return navigationForegroundCalculation.obtainForegroundPercentage();
-  }
 }