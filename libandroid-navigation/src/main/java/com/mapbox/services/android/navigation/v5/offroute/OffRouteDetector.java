package com.mapbox.services.android.navigation.v5.offroute;

import android.location.Location;

<<<<<<< HEAD
import com.mapbox.directions.v5.models.LegStep;
=======
import com.mapbox.api.directions.v5.models.LegStep;
import com.mapbox.geojson.Feature;
import com.mapbox.geojson.LineString;
>>>>>>> 22b38237
import com.mapbox.geojson.Point;
import com.mapbox.services.android.navigation.v5.navigation.MapboxNavigationOptions;
import com.mapbox.services.android.navigation.v5.routeprogress.RouteProgress;
import com.mapbox.services.android.navigation.v5.utils.RingBuffer;
<<<<<<< HEAD
=======
import com.mapbox.services.android.navigation.v5.utils.ToleranceUtils;
import com.mapbox.core.constants.Constants;
>>>>>>> 22b38237
import com.mapbox.turf.TurfConstants;
import com.mapbox.turf.TurfMeasurement;

import static com.mapbox.services.android.navigation.v5.navigation.NavigationConstants.MINIMUM_BACKUP_DISTANCE_FOR_OFF_ROUTE;
import static com.mapbox.services.android.navigation.v5.utils.MeasurementUtils.userTrueDistanceFromStep;

public class OffRouteDetector extends OffRoute {

  private Point lastReroutePoint;

  /**
   * Detects if the user is off route or not.
   *
   * @return true if the users off-route, else false.
   * @since 0.2.0
   */
  @Override
  public boolean isUserOffRoute(Location location, RouteProgress routeProgress,
                                MapboxNavigationOptions options,
                                RingBuffer<Integer> recentDistancesFromManeuverInMeters) {

    if (!validOffRoute(location, options)) {
      return false;
    }

    Point futurePoint = getFuturePosition(location, options);

    double radius = ToleranceUtils.dynamicRerouteDistanceTolerance(
      Point.fromLngLat(location.getLongitude(), location.getLatitude()), routeProgress);

    LegStep currentStep = routeProgress.currentLegProgress().currentStep();
    boolean isOffRoute = userTrueDistanceFromStep(futurePoint, currentStep) > radius;

    // Check to see if the user is moving away from the maneuver. Here, we store an array of
    // distances. If the current distance is greater than the last distance, add it to the array. If
    // the array grows larger than x, reroute the user.
    if (movingAwayFromManeuver(routeProgress, recentDistancesFromManeuverInMeters, futurePoint)) {
      updateLastReroutePoint(location);
      return true;
    }

    // If the user is moving away from the maneuver location and they are close to the next step we
    // can safely say they have completed the maneuver. This is intended to be a fallback case when
    // we do find that the users course matches the exit bearing.
    boolean isCloseToUpcomingStep;

    LegStep upComingStep = routeProgress.currentLegProgress().upComingStep();
    if (upComingStep != null) {
      isCloseToUpcomingStep = userTrueDistanceFromStep(futurePoint, upComingStep) < radius;
      if (isOffRoute && isCloseToUpcomingStep) {
        // TODO increment step index
        return false;
      }
    }

    if (isOffRoute) {
      updateLastReroutePoint(location);
    }

    return isOffRoute;
  }

  /**
   * Method to check if the user has passed either the set (in {@link MapboxNavigationOptions})
   * minimum amount of seconds or minimum amount of meters since the last reroute.
   * <p>
   * If the user is above both thresholds, then the off-route can proceed.  Otherwise, ignore.
   *
   * @param location current location from engine
   * @param options  for second (default 3) / distance (default 50m) minimums
   * @return true if valid, false if not
   */
  private boolean validOffRoute(Location location, MapboxNavigationOptions options) {
    // Check if minimum amount of distance has been passed since last reroute
    Point currentPoint = Point.fromLngLat(location.getLongitude(), location.getLatitude());
    double distanceFromLastReroute = 0d;
    if (lastReroutePoint != null) {
      distanceFromLastReroute = TurfMeasurement.distance(lastReroutePoint,
        currentPoint, TurfConstants.UNIT_METERS);
    } else {
      // If null, this is our first update - set the last reroute point to the given location
      updateLastReroutePoint(location);
    }
    return distanceFromLastReroute > options.minimumDistanceBeforeRerouting();
  }

  /**
   * uses dead reckoning to find the users future location.
   *
   * @return a {@link Point}
   * @since 0.2.0
   */
  private static Point getFuturePosition(Location location, MapboxNavigationOptions options) {
    // Find future location of user
    Point locationToPosition = Point.fromLngLat(location.getLongitude(), location.getLatitude());
    double metersInFrontOfUser = location.getSpeed() * options.deadReckoningTimeInterval();
    return TurfMeasurement.destination(
      locationToPosition, metersInFrontOfUser, location.getBearing(), TurfConstants.UNIT_METERS
    );
  }

  private static boolean movingAwayFromManeuver(RouteProgress routeProgress,
                                                RingBuffer<Integer> recentDistancesFromManeuverInMeters,
                                                Point futurePosition) {

    if (routeProgress.currentLegProgress().upComingStep() == null) {
      return false;
    }

    double userDistanceToManeuver = TurfMeasurement.distance(
      routeProgress.currentLegProgress().upComingStep().maneuver().location(),
      futurePosition, TurfConstants.UNIT_METERS
    );

    if (!recentDistancesFromManeuverInMeters.isEmpty()
      && recentDistancesFromManeuverInMeters.peekLast()
      - recentDistancesFromManeuverInMeters.peekFirst() < MINIMUM_BACKUP_DISTANCE_FOR_OFF_ROUTE
      && recentDistancesFromManeuverInMeters.size() >= 3) {
      // User's moving away from maneuver position, thus offRoute.
      return true;
    }
    if (recentDistancesFromManeuverInMeters.isEmpty()) {
      recentDistancesFromManeuverInMeters.push((int) userDistanceToManeuver);
    } else if (userDistanceToManeuver > recentDistancesFromManeuverInMeters.peek()) {
      recentDistancesFromManeuverInMeters.push((int) userDistanceToManeuver);
    } else {
      // If we get a descending distance, reset the counter
      recentDistancesFromManeuverInMeters.clear();
    }
    return false;
  }
<<<<<<< HEAD
=======

  /**
   * Gets the distance from the users predicted {@link Point} to the
   * closest point on the given {@link LegStep}.
   *
   * @param futurePoint {@link Point} where the user is predicted to be
   * @param step        {@link LegStep} to calculate the closest point on the step to our predicted location
   * @return double in distance meters
   * @since 0.2.0
   */
  private static double userTrueDistanceFromStep(Point futurePoint, LegStep step) {
    LineString lineString = LineString.fromPolyline(step.geometry(), Constants.PRECISION_6);
    Feature feature = TurfMisc.pointOnLine(futurePoint, lineString.coordinates());

    Point snappedPoint = (Point) feature.geometry();

    return TurfMeasurement.distance(
      futurePoint,
      snappedPoint,
      TurfConstants.UNIT_METERS);
  }

  private void updateLastReroutePoint(Location location) {
    lastReroutePoint = Point.fromLngLat(location.getLongitude(), location.getLatitude());
  }
>>>>>>> 22b38237
}<|MERGE_RESOLUTION|>--- conflicted
+++ resolved
@@ -2,22 +2,12 @@
 
 import android.location.Location;
 
-<<<<<<< HEAD
-import com.mapbox.directions.v5.models.LegStep;
-=======
 import com.mapbox.api.directions.v5.models.LegStep;
-import com.mapbox.geojson.Feature;
-import com.mapbox.geojson.LineString;
->>>>>>> 22b38237
 import com.mapbox.geojson.Point;
 import com.mapbox.services.android.navigation.v5.navigation.MapboxNavigationOptions;
 import com.mapbox.services.android.navigation.v5.routeprogress.RouteProgress;
 import com.mapbox.services.android.navigation.v5.utils.RingBuffer;
-<<<<<<< HEAD
-=======
 import com.mapbox.services.android.navigation.v5.utils.ToleranceUtils;
-import com.mapbox.core.constants.Constants;
->>>>>>> 22b38237
 import com.mapbox.turf.TurfConstants;
 import com.mapbox.turf.TurfMeasurement;
 
@@ -149,32 +139,8 @@
     }
     return false;
   }
-<<<<<<< HEAD
-=======
-
-  /**
-   * Gets the distance from the users predicted {@link Point} to the
-   * closest point on the given {@link LegStep}.
-   *
-   * @param futurePoint {@link Point} where the user is predicted to be
-   * @param step        {@link LegStep} to calculate the closest point on the step to our predicted location
-   * @return double in distance meters
-   * @since 0.2.0
-   */
-  private static double userTrueDistanceFromStep(Point futurePoint, LegStep step) {
-    LineString lineString = LineString.fromPolyline(step.geometry(), Constants.PRECISION_6);
-    Feature feature = TurfMisc.pointOnLine(futurePoint, lineString.coordinates());
-
-    Point snappedPoint = (Point) feature.geometry();
-
-    return TurfMeasurement.distance(
-      futurePoint,
-      snappedPoint,
-      TurfConstants.UNIT_METERS);
-  }
 
   private void updateLastReroutePoint(Location location) {
     lastReroutePoint = Point.fromLngLat(location.getLongitude(), location.getLatitude());
   }
->>>>>>> 22b38237
 }