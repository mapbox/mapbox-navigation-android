package com.mapbox.services.android.navigation.v5.navigation;

import android.support.annotation.Nullable;

import com.google.auto.value.AutoValue;
import com.mapbox.services.android.navigation.v5.navigation.notification.NavigationNotification;

/**
 * Immutable and can't be changed after passing into {@link MapboxNavigation}.
 */
@AutoValue
public abstract class MapboxNavigationOptions {

  public abstract double maxTurnCompletionOffset();

  public abstract double maneuverZoneRadius();

  public abstract double maximumDistanceOffRoute();

  public abstract double deadReckoningTimeInterval();

  public abstract double maxManipulatedCourseAngle();

  public abstract double userLocationSnapDistance();

  public abstract int secondsBeforeReroute();

  public abstract boolean defaultMilestonesEnabled();

  public abstract boolean snapToRoute();

  public abstract boolean enableOffRouteDetection();

  public abstract boolean manuallyEndNavigationUponCompletion();

  public abstract boolean enableNotification();

  public abstract double metersRemainingTillArrival();

  public abstract boolean isFromNavigationUi();

  public abstract double minimumDistanceBeforeRerouting();

  public abstract boolean isDebugLoggingEnabled();

  public abstract int unitType();

<<<<<<< HEAD
  @Nullable
  public abstract NavigationNotification navigationNotification();
=======
  public abstract Builder toBuilder();
>>>>>>> 03ddd2c8

  @AutoValue.Builder
  public abstract static class Builder {

    public abstract Builder maxTurnCompletionOffset(double maxTurnCompletionOffset);

    public abstract Builder maneuverZoneRadius(double maneuverZoneRadius);

    public abstract Builder maximumDistanceOffRoute(double maximumDistanceOffRoute);

    public abstract Builder deadReckoningTimeInterval(double deadReckoningTimeInterval);

    public abstract Builder maxManipulatedCourseAngle(double maxManipulatedCourseAngle);

    public abstract Builder userLocationSnapDistance(double userLocationSnapDistance);

    public abstract Builder secondsBeforeReroute(int secondsBeforeReroute);

    public abstract Builder defaultMilestonesEnabled(boolean defaultMilestonesEnabled);

    public abstract Builder snapToRoute(boolean snapToRoute);

    public abstract Builder enableOffRouteDetection(boolean enableOffRouteDetection);

    public abstract Builder manuallyEndNavigationUponCompletion(boolean manuallyEndNavigation);

    public abstract Builder enableNotification(boolean enableNotification);

    public abstract Builder metersRemainingTillArrival(double metersRemainingTillArrival);

    public abstract Builder isFromNavigationUi(boolean isFromNavigationUi);

    public abstract Builder minimumDistanceBeforeRerouting(double distanceInMeters);

    public abstract Builder isDebugLoggingEnabled(boolean debugLoggingEnabled);

    public abstract Builder unitType(@NavigationUnitType.UnitType int unitType);

    public abstract Builder navigationNotification(NavigationNotification notification);

    public abstract MapboxNavigationOptions build();
  }

  public static Builder builder() {
    return new AutoValue_MapboxNavigationOptions.Builder()
      .maxTurnCompletionOffset(NavigationConstants.MAXIMUM_ALLOWED_DEGREE_OFFSET_FOR_TURN_COMPLETION)
      .maneuverZoneRadius(NavigationConstants.MANEUVER_ZONE_RADIUS)
      .maximumDistanceOffRoute(NavigationConstants.MAXIMUM_DISTANCE_BEFORE_OFF_ROUTE)
      .deadReckoningTimeInterval(NavigationConstants.DEAD_RECKONING_TIME_INTERVAL)
      .maxManipulatedCourseAngle(NavigationConstants.MAX_MANIPULATED_COURSE_ANGLE)
      .userLocationSnapDistance(NavigationConstants.USER_LOCATION_SNAPPING_DISTANCE)
      .secondsBeforeReroute(NavigationConstants.SECONDS_BEFORE_REROUTE)
      .enableOffRouteDetection(true)
      .snapToRoute(true)
      .manuallyEndNavigationUponCompletion(false)
      .defaultMilestonesEnabled(true)
      .minimumDistanceBeforeRerouting(NavigationConstants.MINIMUM_DISTANCE_BEFORE_REROUTING)
      .metersRemainingTillArrival(NavigationConstants.METERS_REMAINING_TILL_ARRIVAL)
      .enableNotification(true)
      .isFromNavigationUi(false)
      .isDebugLoggingEnabled(false)
      .unitType(NavigationUnitType.TYPE_IMPERIAL);
  }
}<|MERGE_RESOLUTION|>--- conflicted
+++ resolved
@@ -45,12 +45,10 @@
 
   public abstract int unitType();
 
-<<<<<<< HEAD
   @Nullable
   public abstract NavigationNotification navigationNotification();
-=======
+
   public abstract Builder toBuilder();
->>>>>>> 03ddd2c8
 
   @AutoValue.Builder
   public abstract static class Builder {
