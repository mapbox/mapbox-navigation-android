package com.mapbox.services.android.navigation.v5.navigation;

import android.support.annotation.Nullable;

import com.google.auto.value.AutoValue;
import com.mapbox.services.android.navigation.v5.navigation.notification.NavigationNotification;

import java.util.Locale;

/**
 * Immutable and can't be changed after passing into {@link MapboxNavigation}.
 */
@AutoValue
public abstract class MapboxNavigationOptions {

  public abstract double maxTurnCompletionOffset();

  public abstract double maneuverZoneRadius();

  public abstract double maximumDistanceOffRoute();

  public abstract double deadReckoningTimeInterval();

  public abstract double maxManipulatedCourseAngle();

  public abstract double userLocationSnapDistance();

  public abstract int secondsBeforeReroute();

  public abstract boolean defaultMilestonesEnabled();

  public abstract boolean snapToRoute();

  public abstract boolean enableOffRouteDetection();

  public abstract boolean enableFasterRouteDetection();

  public abstract boolean manuallyEndNavigationUponCompletion();

  public abstract boolean enableNotification();

  public abstract double metersRemainingTillArrival();

  public abstract boolean isFromNavigationUi();

  public abstract double minimumDistanceBeforeRerouting();

  public abstract boolean isDebugLoggingEnabled();

  public abstract int unitType();

  @Nullable
  public abstract Locale locale();

  @Nullable
  public abstract NavigationNotification navigationNotification();

  public abstract Builder toBuilder();

  @AutoValue.Builder
  public abstract static class Builder {

    public abstract Builder maxTurnCompletionOffset(double maxTurnCompletionOffset);

    public abstract Builder maneuverZoneRadius(double maneuverZoneRadius);

    public abstract Builder maximumDistanceOffRoute(double maximumDistanceOffRoute);

    public abstract Builder deadReckoningTimeInterval(double deadReckoningTimeInterval);

    public abstract Builder maxManipulatedCourseAngle(double maxManipulatedCourseAngle);

    public abstract Builder userLocationSnapDistance(double userLocationSnapDistance);

    public abstract Builder secondsBeforeReroute(int secondsBeforeReroute);

    public abstract Builder defaultMilestonesEnabled(boolean defaultMilestonesEnabled);

    public abstract Builder snapToRoute(boolean snapToRoute);

    public abstract Builder enableOffRouteDetection(boolean enableOffRouteDetection);

    public abstract Builder enableFasterRouteDetection(boolean enableFasterRouteDetection);

    public abstract Builder manuallyEndNavigationUponCompletion(boolean manuallyEndNavigation);

    public abstract Builder enableNotification(boolean enableNotification);

    public abstract Builder metersRemainingTillArrival(double metersRemainingTillArrival);

    public abstract Builder isFromNavigationUi(boolean isFromNavigationUi);

    public abstract Builder minimumDistanceBeforeRerouting(double distanceInMeters);

    public abstract Builder isDebugLoggingEnabled(boolean debugLoggingEnabled);

    public abstract Builder unitType(int unitType);

    public abstract Builder navigationNotification(NavigationNotification notification);

    public abstract Builder locale(Locale locale);

    public abstract MapboxNavigationOptions build();
  }

  public static Builder builder() {
    return new AutoValue_MapboxNavigationOptions.Builder()
      .maxTurnCompletionOffset(NavigationConstants.MAXIMUM_ALLOWED_DEGREE_OFFSET_FOR_TURN_COMPLETION)
      .maneuverZoneRadius(NavigationConstants.MANEUVER_ZONE_RADIUS)
      .maximumDistanceOffRoute(NavigationConstants.MAXIMUM_DISTANCE_BEFORE_OFF_ROUTE)
      .deadReckoningTimeInterval(NavigationConstants.DEAD_RECKONING_TIME_INTERVAL)
      .maxManipulatedCourseAngle(NavigationConstants.MAX_MANIPULATED_COURSE_ANGLE)
      .userLocationSnapDistance(NavigationConstants.USER_LOCATION_SNAPPING_DISTANCE)
      .secondsBeforeReroute(NavigationConstants.SECONDS_BEFORE_REROUTE)
      .enableOffRouteDetection(true)
      .enableFasterRouteDetection(false)
      .snapToRoute(true)
      .manuallyEndNavigationUponCompletion(false)
      .defaultMilestonesEnabled(true)
      .minimumDistanceBeforeRerouting(NavigationConstants.MINIMUM_DISTANCE_BEFORE_REROUTING)
      .metersRemainingTillArrival(NavigationConstants.METERS_REMAINING_TILL_ARRIVAL)
      .enableNotification(true)
      .isFromNavigationUi(false)
      .isDebugLoggingEnabled(false)
<<<<<<< HEAD
      .unitType(-1);
=======
      .unitType(NavigationUnitType.NONE_SPECIFIED);
>>>>>>> 80d9f362
  }
}<|MERGE_RESOLUTION|>--- conflicted
+++ resolved
@@ -94,7 +94,7 @@
 
     public abstract Builder isDebugLoggingEnabled(boolean debugLoggingEnabled);
 
-    public abstract Builder unitType(int unitType);
+    public abstract Builder unitType(@NavigationUnitType.UnitType int unitType);
 
     public abstract Builder navigationNotification(NavigationNotification notification);
 
@@ -122,10 +122,6 @@
       .enableNotification(true)
       .isFromNavigationUi(false)
       .isDebugLoggingEnabled(false)
-<<<<<<< HEAD
-      .unitType(-1);
-=======
       .unitType(NavigationUnitType.NONE_SPECIFIED);
->>>>>>> 80d9f362
   }
 }