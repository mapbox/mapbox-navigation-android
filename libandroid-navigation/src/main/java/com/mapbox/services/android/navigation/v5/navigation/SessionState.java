package com.mapbox.services.android.navigation.v5.navigation;

import android.location.Location;
import android.support.annotation.NonNull;
import android.support.annotation.Nullable;

import com.google.auto.value.AutoValue;
import com.mapbox.directions.v5.models.DirectionsRoute;
import com.mapbox.directions.v5.models.RouteLeg;
import com.mapbox.geojson.Point;
import com.mapbox.geojson.utils.PolylineUtils;
import com.mapbox.services.android.navigation.v5.routeprogress.RouteProgress;
import com.mapbox.services.constants.Constants;

import java.util.Date;
import java.util.List;
import java.util.concurrent.TimeUnit;

@AutoValue
abstract class SessionState {

  String originalGeometry() {
    List<Point> geometryPositions
      = PolylineUtils.decode(originalDirectionRoute().geometry(), Constants.PRECISION_6);
    return PolylineUtils.encode(geometryPositions, Constants.PRECISION_5);
  }

  String currentGeometry() {
    List<Point> geometryPositions
      = PolylineUtils.decode(currentDirectionRoute().geometry(), Constants.PRECISION_6);
    return PolylineUtils.encode(geometryPositions, Constants.PRECISION_5);
  }

  int originalDuration() {
    return originalDirectionRoute().duration().intValue();
  }

  int originalDistance() {
    return originalDirectionRoute().distance().intValue();
  }

  int originalStepCount() {
    int stepCount = 0;
    for (RouteLeg leg : originalDirectionRoute().legs()) {
      stepCount += leg.steps().size();
    }
    return stepCount;
  }

  int currentStepCount() {
    int stepCount = 0;
    for (RouteLeg leg : currentDirectionRoute().legs()) {
      stepCount += leg.steps().size();
    }
    return stepCount;
  }

  abstract String sessionIdentifier();

  @Nullable
  abstract String originalRequestIdentifier();

  @Nullable
  abstract String requestIdentifier();

  abstract DirectionsRoute originalDirectionRoute();

  abstract DirectionsRoute currentDirectionRoute();

  @Nullable
  abstract Date rerouteDate();

  int secondsSinceLastReroute() {
    if (lastRerouteDate() == null || rerouteDate() == null) {
      return -1;
    }
    long diffInMs = rerouteDate().getTime() - lastRerouteDate().getTime();
    return (int) TimeUnit.MILLISECONDS.toSeconds(diffInMs);
  }

  @Nullable
  abstract Date lastRerouteDate();

  @Nullable
<<<<<<< HEAD
  abstract Location lastRerouteLocation();
=======
  abstract Point lastReroutePosition();
>>>>>>> 583523c0

  abstract Date startTimestamp();

  @Nullable
  abstract Date arrivalTimestamp();

  abstract boolean mockLocation();

  abstract int rerouteCount();

  abstract double previousRouteDistancesCompleted();

  @Nullable
  abstract List<Location> beforeRerouteLocations();

  @Nullable
  abstract List<Location> afterRerouteLocations();

  @Nullable
  abstract RouteProgress routeProgressBeforeReroute();

  abstract Builder toBuilder();

  static Builder builder() {
    return new AutoValue_SessionState.Builder();
  }

  @AutoValue.Builder
  abstract static class Builder {

    abstract Builder routeProgressBeforeReroute(@Nullable RouteProgress routeProgress);

<<<<<<< HEAD
    abstract Builder lastRerouteLocation(@Nullable Location lastReroutePosition);
=======
    abstract Builder lastReroutePosition(@Nullable Point lastReroutePosition);
>>>>>>> 583523c0

    abstract Builder afterRerouteLocations(@Nullable List<Location> afterLocations);

    abstract Builder beforeRerouteLocations(@Nullable List<Location> beforeLocations);

    abstract Builder originalDirectionRoute(@NonNull DirectionsRoute originalDirectionsRoute);

    abstract Builder currentDirectionRoute(@NonNull DirectionsRoute currentDirectionsRoute);

    abstract Builder sessionIdentifier(@NonNull String sessionIdentifier);

    abstract Builder originalRequestIdentifier(@Nullable String originalRequestIdentifier);

    abstract Builder requestIdentifier(@Nullable String requestIdentifier);

    abstract Builder rerouteDate(@Nullable Date rerouteDate);

    abstract Builder lastRerouteDate(@Nullable Date lastRerouteDate);

    abstract Builder mockLocation(boolean mockLocation);

    abstract Builder rerouteCount(int rerouteCount);

    abstract Builder startTimestamp(@NonNull Date startTimeStamp);

    abstract Builder arrivalTimestamp(@Nullable Date arrivalTimestamp);

    abstract Builder previousRouteDistancesCompleted(double previousRouteDistancesCompleted);

    abstract SessionState build();

  }
}<|MERGE_RESOLUTION|>--- conflicted
+++ resolved
@@ -82,11 +82,7 @@
   abstract Date lastRerouteDate();
 
   @Nullable
-<<<<<<< HEAD
   abstract Location lastRerouteLocation();
-=======
-  abstract Point lastReroutePosition();
->>>>>>> 583523c0
 
   abstract Date startTimestamp();
 
@@ -119,11 +115,7 @@
 
     abstract Builder routeProgressBeforeReroute(@Nullable RouteProgress routeProgress);
 
-<<<<<<< HEAD
     abstract Builder lastRerouteLocation(@Nullable Location lastReroutePosition);
-=======
-    abstract Builder lastReroutePosition(@Nullable Point lastReroutePosition);
->>>>>>> 583523c0
 
     abstract Builder afterRerouteLocations(@Nullable List<Location> afterLocations);
 
