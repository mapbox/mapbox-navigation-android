--- conflicted
+++ resolved
@@ -716,7 +716,6 @@
     mapboxNavigator.toggleHistory(isEnabled);
   }
 
-<<<<<<< HEAD
   public void initializeOfflineData(String tilesDirPath, String translationsDirPath) {
     mapboxNavigator.configureRouter(tilesDirPath, translationsDirPath);
   }
@@ -724,10 +723,10 @@
   @Nullable
   public DirectionsRoute findOfflineRoute(@NonNull OfflineRoute route) {
     return retrieveOfflineRoute(route);
-=======
+  }
+    
   public String retrieveSsmlAnnouncementInstruction(int index) {
     return mapboxNavigator.retrieveVoiceInstruction(index).getSsmlAnnouncement();
->>>>>>> e57085b3
   }
 
   @Override
