package com.mapbox.services.android.navigation.v5.navigation;

import android.location.Location;

import com.mapbox.services.android.navigation.BuildConfig;
import com.mapbox.services.android.navigation.v5.routeprogress.RouteProgress;
import com.mapbox.services.android.telemetry.MapboxTelemetry;
import com.mapbox.services.android.telemetry.navigation.MapboxNavigationEvent;
import com.mapbox.services.android.telemetry.utils.TelemetryUtils;

import java.util.ArrayList;
import java.util.Hashtable;
import java.util.List;

final class NavigationMetricsWrapper {
  static String sdkIdentifier;
  private static String upcomingInstruction;
  private static String previousInstruction;
  private static String upcomingModifier;
  private static String previousModifier;
  private static String upcomingType;
  private static String upcomingName;
  private static String previousType;
  private static String previousName;
  private static Location[] beforeLocations;
  private static Location[] afterLocations;

  private NavigationMetricsWrapper() {
    // Empty private constructor for preventing initialization of this class.
  }

  static void arriveEvent(SessionState sessionState, RouteProgress routeProgress, Location location) {
    MapboxTelemetry.getInstance().pushEvent(MapboxNavigationEvent.buildArriveEvent(
<<<<<<< HEAD
        sdkIdentifier, BuildConfig.MAPBOX_NAVIGATION_VERSION_NAME,
        sessionState.sessionIdentifier(), location.getLatitude(), location.getLongitude(),
        sessionState.currentGeometry(), "unknown",
        (int) routeProgress.directionsRoute().getDistance(),
        (int) routeProgress.directionsRoute().getDuration(),
        sessionState.rerouteCount(), sessionState.startTimestamp(),
        (int) (sessionState.previousRouteDistancesCompleted() + routeProgress.distanceTraveled()),
        (int) routeProgress.distanceRemaining(), (int) routeProgress.durationRemaining(),
        sessionState.mockLocation(), null, null,
        sessionState.originalGeometry(), sessionState.originalDistance(),
        sessionState.originalDuration(), null, sessionState.currentStepCount(),
        sessionState.originalStepCount()
=======
      sdkIdentifier, BuildConfig.MAPBOX_NAVIGATION_VERSION_NAME,
      sessionState.sessionIdentifier(), location.getLatitude(), location.getLongitude(),
      sessionState.currentGeometry(), routeProgress.directionsRoute().routeOptions().profile(),
      routeProgress.directionsRoute().distance().intValue(),
      routeProgress.directionsRoute().duration().intValue(),
      sessionState.rerouteCount(), sessionState.startTimestamp(),
      (int) (sessionState.previousRouteDistancesCompleted() + routeProgress.distanceTraveled()),
      (int) routeProgress.distanceRemaining(), (int) routeProgress.durationRemaining(),
      sessionState.mockLocation(), sessionState.originalRequestIdentifier(),
      sessionState.requestIdentifier(),
      sessionState.originalGeometry(), sessionState.originalDistance(),
      sessionState.originalDuration(), null, sessionState.currentStepCount(),
      sessionState.originalStepCount()
>>>>>>> 583523c0
    ));
  }

  static void cancelEvent(SessionState sessionState, RouteProgress routeProgress, Location location) {
    MapboxTelemetry.getInstance().pushEvent(MapboxNavigationEvent.buildCancelEvent(
<<<<<<< HEAD
        sdkIdentifier, BuildConfig.MAPBOX_NAVIGATION_VERSION_NAME,
        sessionState.sessionIdentifier(),
        location.getLatitude(), location.getLongitude(),
        sessionState.currentGeometry(), "unknown",
        (int) routeProgress.directionsRoute().getDistance(),
        (int) routeProgress.directionsRoute().getDuration(),
        sessionState.rerouteCount(), sessionState.startTimestamp(),
        (int) (sessionState.previousRouteDistancesCompleted() + routeProgress.distanceTraveled()),
        (int) routeProgress.distanceRemaining(), (int) routeProgress.durationRemaining(),
        sessionState.mockLocation(),
        null, null, sessionState.originalGeometry(),
        sessionState.originalDistance(), sessionState.originalDuration(), null,
        sessionState.arrivalTimestamp(), sessionState.currentStepCount(), sessionState.originalStepCount()
=======
      sdkIdentifier, BuildConfig.MAPBOX_NAVIGATION_VERSION_NAME,
      sessionState.sessionIdentifier(),
      location.getLatitude(), location.getLongitude(),
      sessionState.currentGeometry(), routeProgress.directionsRoute().routeOptions().profile(),
      routeProgress.directionsRoute().distance().intValue(),
      routeProgress.directionsRoute().duration().intValue(),
      sessionState.rerouteCount(), sessionState.startTimestamp(),
      (int) (sessionState.previousRouteDistancesCompleted() + routeProgress.distanceTraveled()),
      (int) routeProgress.distanceRemaining(), (int) routeProgress.durationRemaining(),
      sessionState.mockLocation(),
      sessionState.originalRequestIdentifier(), sessionState.requestIdentifier(),
      sessionState.originalGeometry(),
      sessionState.originalDistance(), sessionState.originalDuration(), null,
      sessionState.arrivalTimestamp(), sessionState.currentStepCount(), sessionState.originalStepCount()
>>>>>>> 583523c0
    ));
  }

  static void departEvent(SessionState sessionState, RouteProgress routeProgress, Location location) {
    MapboxTelemetry.getInstance().pushEvent(MapboxNavigationEvent.buildDepartEvent(
<<<<<<< HEAD
        sdkIdentifier, BuildConfig.MAPBOX_NAVIGATION_VERSION_NAME,
        sessionState.sessionIdentifier(), location.getLatitude(), location.getLongitude(),
        sessionState.currentGeometry(), "unknown",
        (int) routeProgress.directionsRoute().getDistance(),
        (int) routeProgress.directionsRoute().getDuration(),
        sessionState.rerouteCount(), sessionState.mockLocation(), null, null,
        sessionState.originalGeometry(), sessionState.originalDistance(), sessionState.originalDuration(),
        null, sessionState.currentStepCount(), sessionState.originalStepCount(),
        (int) routeProgress.distanceTraveled(), (int) routeProgress.distanceRemaining(),
        (int) routeProgress.durationRemaining(), sessionState.startTimestamp()
=======
      sdkIdentifier, BuildConfig.MAPBOX_NAVIGATION_VERSION_NAME,
      sessionState.sessionIdentifier(), location.getLatitude(), location.getLongitude(),
      sessionState.currentGeometry(), routeProgress.directionsRoute().routeOptions().profile(),
      routeProgress.directionsRoute().distance().intValue(),
      routeProgress.directionsRoute().duration().intValue(),
      sessionState.rerouteCount(), sessionState.mockLocation(),
      sessionState.originalRequestIdentifier(), sessionState.requestIdentifier(),
      sessionState.originalGeometry(), sessionState.originalDistance(), sessionState.originalDuration(),
      null, sessionState.currentStepCount(), sessionState.originalStepCount(),
      (int) routeProgress.distanceTraveled(), (int) routeProgress.distanceRemaining(),
      (int) routeProgress.durationRemaining(), sessionState.startTimestamp()
>>>>>>> 583523c0
    ));
  }

  static void rerouteEvent(SessionState sessionState, RouteProgress routeProgress, Location location) {
<<<<<<< HEAD
    String upcomingInstruction = null;
    String previousInstruction = null;
    String upcomingModifier = null;
    String previousModifier = null;
    String upcomingType = null;
    String upcomingName = null;
    String previousType = null;

    if (routeProgress.currentLegProgress().upComingStep() != null) {
      upcomingName = routeProgress.currentLegProgress().upComingStep().getName();
      if (routeProgress.currentLegProgress().upComingStep().getManeuver() != null) {
        upcomingInstruction = routeProgress.currentLegProgress().upComingStep().getManeuver().getInstruction();
        upcomingType = routeProgress.currentLegProgress().upComingStep().getManeuver().getType();
        upcomingModifier = routeProgress.currentLegProgress().upComingStep().getManeuver().getModifier();
      }
    }

    if (routeProgress.currentLegProgress().currentStep().getManeuver() != null) {
      previousInstruction = routeProgress.currentLegProgress().currentStep().getManeuver().getInstruction();
      previousType = routeProgress.currentLegProgress().currentStep().getManeuver().getType();
      previousModifier = routeProgress.currentLegProgress().currentStep().getManeuver().getModifier();
    }

    // Check if location update happened before or after the reroute
    List<Location> afterLoc = new ArrayList<>();

    if (sessionState.afterRerouteLocations() != null) {
      for (Location loc : sessionState.afterRerouteLocations()) {
        if (loc.getTime() > sessionState.lastRerouteLocation().getTime()) {
          afterLoc.add(loc);
        }
      }
    }

    Location[] beforeLocations = prepareLocations(sessionState.beforeRerouteLocations());
    Location[] afterLocations = prepareLocations(afterLoc);

    String previousName = routeProgress.currentLegProgress().currentStep().getName();

    Hashtable<String, Object> rerouteEvent = MapboxNavigationEvent.buildRerouteEvent(
        sdkIdentifier, BuildConfig.MAPBOX_NAVIGATION_VERSION_NAME, sessionState.sessionIdentifier(),
        location.getLatitude(), location.getLongitude(),
        sessionState.currentGeometry(), "unknown",
        (int) routeProgress.directionsRoute().getDistance(),
        (int) routeProgress.directionsRoute().getDuration(),
        sessionState.rerouteCount(), sessionState.startTimestamp(), beforeLocations, afterLocations,
        (int) sessionState.routeProgressBeforeReroute().distanceTraveled(),
        (int) sessionState.routeProgressBeforeReroute().distanceRemaining(),
        (int) sessionState.routeProgressBeforeReroute().durationRemaining(),
        (int) routeProgress.distanceRemaining(),
        (int) routeProgress.durationRemaining(),
        sessionState.secondsSinceLastReroute(), TelemetryUtils.buildUUID(),
        routeProgress.directionsRoute().getGeometry(), sessionState.mockLocation(),
        null, null, sessionState.originalGeometry(),
        sessionState.originalDistance(), sessionState.originalDuration(), null,
        upcomingInstruction, upcomingType, upcomingModifier, upcomingName, previousInstruction,
        previousType, previousModifier,
        previousName, (int) routeProgress.currentLegProgress().currentStep().getDistance(),
        (int) routeProgress.currentLegProgress().currentStep().getDuration(),
        (int) routeProgress.currentLegProgress().currentStepProgress().distanceRemaining(),
        (int) routeProgress.currentLegProgress().currentStepProgress().durationRemaining(),
        sessionState.currentStepCount(), sessionState.originalStepCount());
    rerouteEvent.put(MapboxNavigationEvent.KEY_CREATED, TelemetryUtils.generateCreateDate(location));
    MapboxTelemetry.getInstance().pushEvent(rerouteEvent);
  }

  private static Location[] prepareLocations(List<Location> locations) {
    // Check if the list of locations is empty and if so return an empty array
    if (locations == null || locations.isEmpty()) {
      return new Location[0];
    }
    return locations.toArray(new Location[locations.size()]);
=======
    updateRouteProgressSessionData(routeProgress, sessionState);

    MapboxTelemetry.getInstance().pushEvent(MapboxNavigationEvent.buildRerouteEvent(
      sdkIdentifier, BuildConfig.MAPBOX_NAVIGATION_VERSION_NAME, sessionState.sessionIdentifier(),
      location.getLatitude(), location.getLongitude(),
      sessionState.currentGeometry(), routeProgress.directionsRoute().routeOptions().profile(),
      routeProgress.directionsRoute().distance().intValue(),
      routeProgress.directionsRoute().duration().intValue(),
      sessionState.rerouteCount(), sessionState.startTimestamp(), beforeLocations, afterLocations,
      (int) sessionState.routeProgressBeforeReroute().distanceTraveled(),
      (int) sessionState.routeProgressBeforeReroute().distanceRemaining(),
      (int) sessionState.routeProgressBeforeReroute().durationRemaining(),
      (int) routeProgress.distanceRemaining(),
      (int) routeProgress.durationRemaining(),
      sessionState.secondsSinceLastReroute(), TelemetryUtils.buildUUID(),
      routeProgress.directionsRoute().geometry(), sessionState.mockLocation(),
      sessionState.originalRequestIdentifier(), sessionState.requestIdentifier(), sessionState.originalGeometry(),
      sessionState.originalDistance(), sessionState.originalDuration(), null,
      upcomingInstruction, upcomingType, upcomingModifier, upcomingName, previousInstruction,
      previousType, previousModifier,
      previousName, routeProgress.currentLegProgress().currentStep().distance().intValue(),
      routeProgress.currentLegProgress().currentStep().duration().intValue(),
      (int) routeProgress.currentLegProgress().currentStepProgress().distanceRemaining(),
      (int) routeProgress.currentLegProgress().currentStepProgress().durationRemaining(),
      sessionState.currentStepCount(), sessionState.originalStepCount()
    ));
>>>>>>> 583523c0
  }

  static void feedbackEvent(SessionState sessionState, RouteProgress routeProgress, Location location,
                            String description, String feedbackType, String screenshot) {
    updateRouteProgressSessionData(routeProgress, sessionState);


    MapboxTelemetry.getInstance().pushEvent(MapboxNavigationEvent.buildFeedbackEvent(sdkIdentifier,
      BuildConfig.MAPBOX_NAVIGATION_VERSION_NAME, sessionState.sessionIdentifier(), location.getLatitude(),
      location.getLongitude(), sessionState.currentGeometry(), routeProgress.directionsRoute().routeOptions().profile(),
      routeProgress.directionsRoute().distance().intValue(), routeProgress.directionsRoute().duration().intValue(),
      sessionState.rerouteCount(), sessionState.startTimestamp(), feedbackType, beforeLocations, afterLocations,
      (int) sessionState.routeProgressBeforeReroute().distanceTraveled(),
      (int) sessionState.routeProgressBeforeReroute().distanceRemaining(),
      (int) sessionState.routeProgressBeforeReroute().durationRemaining(), description, TelemetryUtils.buildUUID(),
      TelemetryUtils.buildUUID(), screenshot, sessionState.mockLocation(), sessionState.originalRequestIdentifier(),
      sessionState.requestIdentifier(), sessionState.originalGeometry(), sessionState.originalDistance(),
      sessionState.originalDuration(), null, upcomingInstruction, upcomingType, upcomingModifier, upcomingName,
      previousInstruction, previousType, previousModifier, previousName,
      routeProgress.currentLegProgress().currentStep().distance().intValue(),
      routeProgress.currentLegProgress().currentStep().duration().intValue(),
      (int) routeProgress.currentLegProgress().currentStepProgress().distanceRemaining(),
      (int) routeProgress.currentLegProgress().currentStepProgress().durationRemaining(),
      sessionState.currentStepCount(), sessionState.originalStepCount()
      )
    );
  }

  static void turnstileEvent() {
    MapboxTelemetry.getInstance().setCustomTurnstileEvent(
        MapboxNavigationEvent.buildTurnstileEvent(sdkIdentifier, BuildConfig.MAPBOX_NAVIGATION_VERSION_NAME)
    );
  }
<<<<<<< HEAD
=======

  private static Location[] obtainLocations(List<Location> rerouteLocations) {
    Location[] locations = new Location[0];
    if (rerouteLocations != null && !rerouteLocations.isEmpty()) {
      locations = rerouteLocations.toArray(new Location[0]);
    }
    return locations;
  }

  private static void updateRouteProgressSessionData(RouteProgress routeProgress, SessionState sessionState) {
    upcomingName = null;
    upcomingInstruction = null;
    upcomingType = null;
    upcomingModifier = null;
    previousInstruction = null;
    previousType = null;
    previousModifier = null;

    if (routeProgress.currentLegProgress().upComingStep() != null) {
      upcomingName = routeProgress.currentLegProgress().upComingStep().name();
      if (routeProgress.currentLegProgress().upComingStep().maneuver() != null) {
        upcomingInstruction = routeProgress.currentLegProgress().upComingStep().maneuver().instruction();
        upcomingType = routeProgress.currentLegProgress().upComingStep().maneuver().type();
        upcomingModifier = routeProgress.currentLegProgress().upComingStep().maneuver().modifier();
      }
    }

    if (routeProgress.currentLegProgress().currentStep().maneuver() != null) {
      previousInstruction = routeProgress.currentLegProgress().currentStep().maneuver().instruction();
      previousType = routeProgress.currentLegProgress().currentStep().maneuver().type();
      previousModifier = routeProgress.currentLegProgress().currentStep().maneuver().modifier();
    }

    previousName = routeProgress.currentLegProgress().currentStep().name();

    beforeLocations = obtainLocations(sessionState.beforeRerouteLocations());

    afterLocations = obtainLocations(sessionState.afterRerouteLocations());
  }
>>>>>>> 583523c0
}<|MERGE_RESOLUTION|>--- conflicted
+++ resolved
@@ -31,20 +31,6 @@
 
   static void arriveEvent(SessionState sessionState, RouteProgress routeProgress, Location location) {
     MapboxTelemetry.getInstance().pushEvent(MapboxNavigationEvent.buildArriveEvent(
-<<<<<<< HEAD
-        sdkIdentifier, BuildConfig.MAPBOX_NAVIGATION_VERSION_NAME,
-        sessionState.sessionIdentifier(), location.getLatitude(), location.getLongitude(),
-        sessionState.currentGeometry(), "unknown",
-        (int) routeProgress.directionsRoute().getDistance(),
-        (int) routeProgress.directionsRoute().getDuration(),
-        sessionState.rerouteCount(), sessionState.startTimestamp(),
-        (int) (sessionState.previousRouteDistancesCompleted() + routeProgress.distanceTraveled()),
-        (int) routeProgress.distanceRemaining(), (int) routeProgress.durationRemaining(),
-        sessionState.mockLocation(), null, null,
-        sessionState.originalGeometry(), sessionState.originalDistance(),
-        sessionState.originalDuration(), null, sessionState.currentStepCount(),
-        sessionState.originalStepCount()
-=======
       sdkIdentifier, BuildConfig.MAPBOX_NAVIGATION_VERSION_NAME,
       sessionState.sessionIdentifier(), location.getLatitude(), location.getLongitude(),
       sessionState.currentGeometry(), routeProgress.directionsRoute().routeOptions().profile(),
@@ -58,27 +44,11 @@
       sessionState.originalGeometry(), sessionState.originalDistance(),
       sessionState.originalDuration(), null, sessionState.currentStepCount(),
       sessionState.originalStepCount()
->>>>>>> 583523c0
     ));
   }
 
   static void cancelEvent(SessionState sessionState, RouteProgress routeProgress, Location location) {
     MapboxTelemetry.getInstance().pushEvent(MapboxNavigationEvent.buildCancelEvent(
-<<<<<<< HEAD
-        sdkIdentifier, BuildConfig.MAPBOX_NAVIGATION_VERSION_NAME,
-        sessionState.sessionIdentifier(),
-        location.getLatitude(), location.getLongitude(),
-        sessionState.currentGeometry(), "unknown",
-        (int) routeProgress.directionsRoute().getDistance(),
-        (int) routeProgress.directionsRoute().getDuration(),
-        sessionState.rerouteCount(), sessionState.startTimestamp(),
-        (int) (sessionState.previousRouteDistancesCompleted() + routeProgress.distanceTraveled()),
-        (int) routeProgress.distanceRemaining(), (int) routeProgress.durationRemaining(),
-        sessionState.mockLocation(),
-        null, null, sessionState.originalGeometry(),
-        sessionState.originalDistance(), sessionState.originalDuration(), null,
-        sessionState.arrivalTimestamp(), sessionState.currentStepCount(), sessionState.originalStepCount()
-=======
       sdkIdentifier, BuildConfig.MAPBOX_NAVIGATION_VERSION_NAME,
       sessionState.sessionIdentifier(),
       location.getLatitude(), location.getLongitude(),
@@ -93,24 +63,11 @@
       sessionState.originalGeometry(),
       sessionState.originalDistance(), sessionState.originalDuration(), null,
       sessionState.arrivalTimestamp(), sessionState.currentStepCount(), sessionState.originalStepCount()
->>>>>>> 583523c0
     ));
   }
 
   static void departEvent(SessionState sessionState, RouteProgress routeProgress, Location location) {
     MapboxTelemetry.getInstance().pushEvent(MapboxNavigationEvent.buildDepartEvent(
-<<<<<<< HEAD
-        sdkIdentifier, BuildConfig.MAPBOX_NAVIGATION_VERSION_NAME,
-        sessionState.sessionIdentifier(), location.getLatitude(), location.getLongitude(),
-        sessionState.currentGeometry(), "unknown",
-        (int) routeProgress.directionsRoute().getDistance(),
-        (int) routeProgress.directionsRoute().getDuration(),
-        sessionState.rerouteCount(), sessionState.mockLocation(), null, null,
-        sessionState.originalGeometry(), sessionState.originalDistance(), sessionState.originalDuration(),
-        null, sessionState.currentStepCount(), sessionState.originalStepCount(),
-        (int) routeProgress.distanceTraveled(), (int) routeProgress.distanceRemaining(),
-        (int) routeProgress.durationRemaining(), sessionState.startTimestamp()
-=======
       sdkIdentifier, BuildConfig.MAPBOX_NAVIGATION_VERSION_NAME,
       sessionState.sessionIdentifier(), location.getLatitude(), location.getLongitude(),
       sessionState.currentGeometry(), routeProgress.directionsRoute().routeOptions().profile(),
@@ -122,88 +79,14 @@
       null, sessionState.currentStepCount(), sessionState.originalStepCount(),
       (int) routeProgress.distanceTraveled(), (int) routeProgress.distanceRemaining(),
       (int) routeProgress.durationRemaining(), sessionState.startTimestamp()
->>>>>>> 583523c0
     ));
   }
 
   static void rerouteEvent(SessionState sessionState, RouteProgress routeProgress, Location location) {
-<<<<<<< HEAD
-    String upcomingInstruction = null;
-    String previousInstruction = null;
-    String upcomingModifier = null;
-    String previousModifier = null;
-    String upcomingType = null;
-    String upcomingName = null;
-    String previousType = null;
 
-    if (routeProgress.currentLegProgress().upComingStep() != null) {
-      upcomingName = routeProgress.currentLegProgress().upComingStep().getName();
-      if (routeProgress.currentLegProgress().upComingStep().getManeuver() != null) {
-        upcomingInstruction = routeProgress.currentLegProgress().upComingStep().getManeuver().getInstruction();
-        upcomingType = routeProgress.currentLegProgress().upComingStep().getManeuver().getType();
-        upcomingModifier = routeProgress.currentLegProgress().upComingStep().getManeuver().getModifier();
-      }
-    }
-
-    if (routeProgress.currentLegProgress().currentStep().getManeuver() != null) {
-      previousInstruction = routeProgress.currentLegProgress().currentStep().getManeuver().getInstruction();
-      previousType = routeProgress.currentLegProgress().currentStep().getManeuver().getType();
-      previousModifier = routeProgress.currentLegProgress().currentStep().getManeuver().getModifier();
-    }
-
-    // Check if location update happened before or after the reroute
-    List<Location> afterLoc = new ArrayList<>();
-
-    if (sessionState.afterRerouteLocations() != null) {
-      for (Location loc : sessionState.afterRerouteLocations()) {
-        if (loc.getTime() > sessionState.lastRerouteLocation().getTime()) {
-          afterLoc.add(loc);
-        }
-      }
-    }
-
-    Location[] beforeLocations = prepareLocations(sessionState.beforeRerouteLocations());
-    Location[] afterLocations = prepareLocations(afterLoc);
-
-    String previousName = routeProgress.currentLegProgress().currentStep().getName();
+    updateRouteProgressSessionData(routeProgress, sessionState);
 
     Hashtable<String, Object> rerouteEvent = MapboxNavigationEvent.buildRerouteEvent(
-        sdkIdentifier, BuildConfig.MAPBOX_NAVIGATION_VERSION_NAME, sessionState.sessionIdentifier(),
-        location.getLatitude(), location.getLongitude(),
-        sessionState.currentGeometry(), "unknown",
-        (int) routeProgress.directionsRoute().getDistance(),
-        (int) routeProgress.directionsRoute().getDuration(),
-        sessionState.rerouteCount(), sessionState.startTimestamp(), beforeLocations, afterLocations,
-        (int) sessionState.routeProgressBeforeReroute().distanceTraveled(),
-        (int) sessionState.routeProgressBeforeReroute().distanceRemaining(),
-        (int) sessionState.routeProgressBeforeReroute().durationRemaining(),
-        (int) routeProgress.distanceRemaining(),
-        (int) routeProgress.durationRemaining(),
-        sessionState.secondsSinceLastReroute(), TelemetryUtils.buildUUID(),
-        routeProgress.directionsRoute().getGeometry(), sessionState.mockLocation(),
-        null, null, sessionState.originalGeometry(),
-        sessionState.originalDistance(), sessionState.originalDuration(), null,
-        upcomingInstruction, upcomingType, upcomingModifier, upcomingName, previousInstruction,
-        previousType, previousModifier,
-        previousName, (int) routeProgress.currentLegProgress().currentStep().getDistance(),
-        (int) routeProgress.currentLegProgress().currentStep().getDuration(),
-        (int) routeProgress.currentLegProgress().currentStepProgress().distanceRemaining(),
-        (int) routeProgress.currentLegProgress().currentStepProgress().durationRemaining(),
-        sessionState.currentStepCount(), sessionState.originalStepCount());
-    rerouteEvent.put(MapboxNavigationEvent.KEY_CREATED, TelemetryUtils.generateCreateDate(location));
-    MapboxTelemetry.getInstance().pushEvent(rerouteEvent);
-  }
-
-  private static Location[] prepareLocations(List<Location> locations) {
-    // Check if the list of locations is empty and if so return an empty array
-    if (locations == null || locations.isEmpty()) {
-      return new Location[0];
-    }
-    return locations.toArray(new Location[locations.size()]);
-=======
-    updateRouteProgressSessionData(routeProgress, sessionState);
-
-    MapboxTelemetry.getInstance().pushEvent(MapboxNavigationEvent.buildRerouteEvent(
       sdkIdentifier, BuildConfig.MAPBOX_NAVIGATION_VERSION_NAME, sessionState.sessionIdentifier(),
       location.getLatitude(), location.getLongitude(),
       sessionState.currentGeometry(), routeProgress.directionsRoute().routeOptions().profile(),
@@ -225,9 +108,9 @@
       routeProgress.currentLegProgress().currentStep().duration().intValue(),
       (int) routeProgress.currentLegProgress().currentStepProgress().distanceRemaining(),
       (int) routeProgress.currentLegProgress().currentStepProgress().durationRemaining(),
-      sessionState.currentStepCount(), sessionState.originalStepCount()
-    ));
->>>>>>> 583523c0
+      sessionState.currentStepCount(), sessionState.originalStepCount());
+    rerouteEvent.put(MapboxNavigationEvent.KEY_CREATED, TelemetryUtils.generateCreateDate(location));
+    MapboxTelemetry.getInstance().pushEvent(rerouteEvent);
   }
 
   static void feedbackEvent(SessionState sessionState, RouteProgress routeProgress, Location location,
@@ -258,18 +141,16 @@
 
   static void turnstileEvent() {
     MapboxTelemetry.getInstance().setCustomTurnstileEvent(
-        MapboxNavigationEvent.buildTurnstileEvent(sdkIdentifier, BuildConfig.MAPBOX_NAVIGATION_VERSION_NAME)
+      MapboxNavigationEvent.buildTurnstileEvent(sdkIdentifier, BuildConfig.MAPBOX_NAVIGATION_VERSION_NAME)
     );
   }
-<<<<<<< HEAD
-=======
 
-  private static Location[] obtainLocations(List<Location> rerouteLocations) {
-    Location[] locations = new Location[0];
-    if (rerouteLocations != null && !rerouteLocations.isEmpty()) {
-      locations = rerouteLocations.toArray(new Location[0]);
+  private static Location[] obtainLocations(List<Location> locations) {
+    // Check if the list of locations is empty and if so return an empty array
+    if (locations == null || locations.isEmpty()) {
+      return new Location[0];
     }
-    return locations;
+    return locations.toArray(new Location[locations.size()]);
   }
 
   private static void updateRouteProgressSessionData(RouteProgress routeProgress, SessionState sessionState) {
@@ -296,11 +177,21 @@
       previousModifier = routeProgress.currentLegProgress().currentStep().maneuver().modifier();
     }
 
+    // Check if location update happened before or after the reroute
+    List<Location> afterLoc = new ArrayList<>();
+
+    if (sessionState.afterRerouteLocations() != null) {
+      for (Location loc : sessionState.afterRerouteLocations()) {
+        if (loc.getTime() > sessionState.rerouteDate().getTime()) {
+          afterLoc.add(loc);
+        }
+      }
+    }
+
     previousName = routeProgress.currentLegProgress().currentStep().name();
 
     beforeLocations = obtainLocations(sessionState.beforeRerouteLocations());
 
-    afterLocations = obtainLocations(sessionState.afterRerouteLocations());
+    afterLocations = obtainLocations(afterLoc);
   }
->>>>>>> 583523c0
 }