package com.mapbox.services.android.navigation.v5.utils;

import android.graphics.Typeface;
import android.text.SpannableStringBuilder;
import android.text.style.RelativeSizeSpan;
import android.text.style.StyleSpan;

import com.mapbox.services.android.navigation.v5.utils.span.SpanItem;
import com.mapbox.services.android.navigation.v5.utils.span.SpanUtils;
import com.mapbox.turf.TurfConstants;
import com.mapbox.turf.TurfConversion;

import java.text.DecimalFormat;
import java.util.ArrayList;
import java.util.List;

public class DistanceUtils {

  private static final String MILE_FORMAT = " mi";
  private static final String FEET_FORMAT = " ft";

  public static SpannableStringBuilder distanceFormatterBold(double distance,
                                                             DecimalFormat decimalFormat, boolean spansEnabled) {
    SpannableStringBuilder formattedString;
    if (longDistance(distance)) {
      formattedString = roundToNearestMile(distance, spansEnabled);
    } else if (mediumDistance(distance)) {
      formattedString = roundOneDecimalPlace(distance, decimalFormat, spansEnabled);
    } else {
      formattedString = roundByFiftyFeet(distance, spansEnabled);
    }
    return formattedString;
  }

  private static SpannableStringBuilder roundByFiftyFeet(double distance, boolean spansEnabled) {
    distance = TurfConversion.convertDistance(distance, TurfConstants.UNIT_METERS, TurfConstants.UNIT_FEET);

<<<<<<< HEAD
=======
    // Distance value
>>>>>>> c701d442
    int roundedNumber = ((int) Math.round(distance)) / 50 * 50;
    roundedNumber = roundedNumber < 50 ? 50 : roundedNumber;

    if (spansEnabled) {
      return generateSpannedText(String.valueOf(roundedNumber), FEET_FORMAT);
    } else {
      return new SpannableStringBuilder(String.valueOf(roundedNumber) + FEET_FORMAT);
    }
  }

  private static SpannableStringBuilder roundOneDecimalPlace(double distance,
                                                             DecimalFormat decimalFormat, boolean spansEnabled) {
    distance = TurfConversion.convertDistance(distance, TurfConstants.UNIT_METERS, TurfConstants.UNIT_MILES);

    // Distance value
    double roundedNumber = (distance / 100 * 100);
    String roundedDecimal = decimalFormat.format(roundedNumber);

    if (spansEnabled) {
      return generateSpannedText(roundedDecimal, MILE_FORMAT);
    } else {
      return new SpannableStringBuilder(roundedDecimal + MILE_FORMAT);
    }
  }

  private static SpannableStringBuilder roundToNearestMile(double distance, boolean spansEnabled) {
    distance = TurfConversion.convertDistance(distance, TurfConstants.UNIT_METERS, TurfConstants.UNIT_MILES);

    // Distance value
    int roundedNumber = (int) Math.round(distance);

    if (spansEnabled) {
      return generateSpannedText(String.valueOf(roundedNumber), MILE_FORMAT);
    } else {
      return new SpannableStringBuilder(String.valueOf(roundedNumber) + MILE_FORMAT);
    }
  }

  private static boolean mediumDistance(double distance) {
    return TurfConversion.convertDistance(distance, TurfConstants.UNIT_METERS, TurfConstants.UNIT_MILES) < 10
      && TurfConversion.convertDistance(distance, TurfConstants.UNIT_METERS, TurfConstants.UNIT_FEET) > 401;
  }

  private static boolean longDistance(double distance) {
    return TurfConversion.convertDistance(distance, TurfConstants.UNIT_METERS, TurfConstants.UNIT_MILES) > 10;
  }

  private static SpannableStringBuilder generateSpannedText(String distance, String unit) {
    List<SpanItem> spans = new ArrayList<>();
    spans.add(new SpanItem(new StyleSpan(Typeface.BOLD), distance));
    spans.add(new SpanItem(new RelativeSizeSpan(0.65f), unit));
    return SpanUtils.combineSpans(spans);
  }
}<|MERGE_RESOLUTION|>--- conflicted
+++ resolved
@@ -35,10 +35,7 @@
   private static SpannableStringBuilder roundByFiftyFeet(double distance, boolean spansEnabled) {
     distance = TurfConversion.convertDistance(distance, TurfConstants.UNIT_METERS, TurfConstants.UNIT_FEET);
 
-<<<<<<< HEAD
-=======
     // Distance value
->>>>>>> c701d442
     int roundedNumber = ((int) Math.round(distance)) / 50 * 50;
     roundedNumber = roundedNumber < 50 ? 50 : roundedNumber;
 
