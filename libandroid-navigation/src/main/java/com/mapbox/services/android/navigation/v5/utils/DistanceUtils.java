package com.mapbox.services.android.navigation.v5.utils;

<<<<<<< HEAD
import android.location.Location;
import android.text.Spannable;
=======
import android.graphics.Typeface;
>>>>>>> 3d4de966
import android.text.SpannableStringBuilder;
import android.text.style.RelativeSizeSpan;
import android.text.style.StyleSpan;

<<<<<<< HEAD
import com.mapbox.directions.v5.models.StepManeuver;
import com.mapbox.geojson.Point;
import com.mapbox.services.android.navigation.v5.routeprogress.RouteProgress;
import com.mapbox.turf.TurfConstants;
import com.mapbox.turf.TurfConversion;
import com.mapbox.turf.TurfMeasurement;
=======
import com.mapbox.services.android.navigation.v5.utils.span.SpanItem;
import com.mapbox.services.android.navigation.v5.utils.span.SpanUtils;
import com.mapbox.turf.TurfConstants;
import com.mapbox.turf.TurfConversion;
>>>>>>> 3d4de966

import java.text.DecimalFormat;
import java.util.ArrayList;
import java.util.List;

public class DistanceUtils {

  private static final String MILE_FORMAT = " mi";
  private static final String FEET_FORMAT = " ft";

  public static SpannableStringBuilder distanceFormatterBold(double distance,
                                                             DecimalFormat decimalFormat, boolean spansEnabled) {
    SpannableStringBuilder formattedString;
    if (longDistance(distance)) {
      formattedString = roundToNearestMile(distance, spansEnabled);
    } else if (mediumDistance(distance)) {
      formattedString = roundOneDecimalPlace(distance, decimalFormat, spansEnabled);
    } else {
      formattedString = roundByFiftyFeet(distance, spansEnabled);
    }
    return formattedString;
  }

<<<<<<< HEAD
  private static SpannableStringBuilder roundByFiftyFeet(double distance) {
    distance = TurfConversion.convertDistance(distance, TurfConstants.UNIT_METERS, TurfConstants.UNIT_FEET);
=======
  private static SpannableStringBuilder roundByFiftyFeet(double distance, boolean spansEnabled) {
    distance = TurfConversion.convertDistance(distance, TurfConstants.UNIT_METERS, TurfConstants.UNIT_FEET);

    // Distance value
>>>>>>> 3d4de966
    int roundedNumber = ((int) Math.round(distance)) / 50 * 50;
    roundedNumber = roundedNumber < 50 ? 50 : roundedNumber;

    if (spansEnabled) {
      return generateSpannedText(String.valueOf(roundedNumber), FEET_FORMAT);
    } else {
      return new SpannableStringBuilder(String.valueOf(roundedNumber) + FEET_FORMAT);
    }
  }

<<<<<<< HEAD
  private static SpannableStringBuilder roundOneDecimalPlace(double distance, DecimalFormat decimalFormat) {
    distance = TurfConversion.convertDistance(distance, TurfConstants.UNIT_METERS, TurfConstants.UNIT_MILES);
=======
  private static SpannableStringBuilder roundOneDecimalPlace(double distance,
                                                             DecimalFormat decimalFormat, boolean spansEnabled) {
    distance = TurfConversion.convertDistance(distance, TurfConstants.UNIT_METERS, TurfConstants.UNIT_MILES);

    // Distance value
>>>>>>> 3d4de966
    double roundedNumber = (distance / 100 * 100);
    String roundedDecimal = decimalFormat.format(roundedNumber);

    if (spansEnabled) {
      return generateSpannedText(roundedDecimal, MILE_FORMAT);
    } else {
      return new SpannableStringBuilder(roundedDecimal + MILE_FORMAT);
    }
  }

<<<<<<< HEAD
  private static boolean mediumDistance(double distance) {
    return TurfConversion.convertDistance(distance, TurfConstants.UNIT_METERS, TurfConstants.UNIT_MILES) < 10
      && TurfConversion.convertDistance(distance, TurfConstants.UNIT_METERS, TurfConstants.UNIT_FEET) > 401;
  }

  private static SpannableStringBuilder roundToNearestMile(double distance) {
    distance = TurfConversion.convertDistance(distance, TurfConstants.UNIT_METERS, TurfConstants.UNIT_MILES);
    SpannableStringBuilder formattedString
      = new SpannableStringBuilder(String.format(Locale.getDefault(), MILE_FORMAT, (int) Math.round(distance)));
    formattedString.setSpan(new android.text.style.StyleSpan(android.graphics.Typeface.BOLD),
      0, String.valueOf((int) Math.round(distance)).length(), Spannable.SPAN_EXCLUSIVE_EXCLUSIVE);
    return formattedString;
=======
  private static SpannableStringBuilder roundToNearestMile(double distance, boolean spansEnabled) {
    distance = TurfConversion.convertDistance(distance, TurfConstants.UNIT_METERS, TurfConstants.UNIT_MILES);

    // Distance value
    int roundedNumber = (int) Math.round(distance);

    if (spansEnabled) {
      return generateSpannedText(String.valueOf(roundedNumber), MILE_FORMAT);
    } else {
      return new SpannableStringBuilder(String.valueOf(roundedNumber) + MILE_FORMAT);
    }
  }

  private static boolean mediumDistance(double distance) {
    return TurfConversion.convertDistance(distance, TurfConstants.UNIT_METERS, TurfConstants.UNIT_MILES) < 10
      && TurfConversion.convertDistance(distance, TurfConstants.UNIT_METERS, TurfConstants.UNIT_FEET) > 401;
>>>>>>> 3d4de966
  }

  private static boolean longDistance(double distance) {
    return TurfConversion.convertDistance(distance, TurfConstants.UNIT_METERS, TurfConstants.UNIT_MILES) > 10;
  }

<<<<<<< HEAD
  public static int calculateAbsoluteDistance(Location currentLocation, RouteProgress routeProgress) {
    StepManeuver finalManuever = routeProgress.directionsRoute().legs().get(routeProgress.directionsRoute().legs()
      .size() - 1).steps().get(routeProgress.directionsRoute().legs().get(routeProgress.directionsRoute().legs()
      .size() - 1).steps().size() - 1).maneuver();

    Point currentPoint = Point.fromLngLat(currentLocation.getLongitude(), currentLocation.getLatitude());
    int absoluteDistance = (int) TurfMeasurement.distance(currentPoint, finalManuever.location(),
      TurfConstants.UNIT_METERS);

    return absoluteDistance;
=======
  private static SpannableStringBuilder generateSpannedText(String distance, String unit) {
    List<SpanItem> spans = new ArrayList<>();
    spans.add(new SpanItem(new StyleSpan(Typeface.BOLD), distance));
    spans.add(new SpanItem(new RelativeSizeSpan(0.65f), unit));
    return SpanUtils.combineSpans(spans);
>>>>>>> 3d4de966
  }
}<|MERGE_RESOLUTION|>--- conflicted
+++ resolved
@@ -1,28 +1,18 @@
 package com.mapbox.services.android.navigation.v5.utils;
 
-<<<<<<< HEAD
 import android.location.Location;
-import android.text.Spannable;
-=======
 import android.graphics.Typeface;
->>>>>>> 3d4de966
 import android.text.SpannableStringBuilder;
 import android.text.style.RelativeSizeSpan;
 import android.text.style.StyleSpan;
 
-<<<<<<< HEAD
-import com.mapbox.directions.v5.models.StepManeuver;
 import com.mapbox.geojson.Point;
-import com.mapbox.services.android.navigation.v5.routeprogress.RouteProgress;
+import com.mapbox.services.android.navigation.v5.routeprogress.MetricsRouteProgress;
 import com.mapbox.turf.TurfConstants;
 import com.mapbox.turf.TurfConversion;
 import com.mapbox.turf.TurfMeasurement;
-=======
 import com.mapbox.services.android.navigation.v5.utils.span.SpanItem;
 import com.mapbox.services.android.navigation.v5.utils.span.SpanUtils;
-import com.mapbox.turf.TurfConstants;
-import com.mapbox.turf.TurfConversion;
->>>>>>> 3d4de966
 
 import java.text.DecimalFormat;
 import java.util.ArrayList;
@@ -46,15 +36,10 @@
     return formattedString;
   }
 
-<<<<<<< HEAD
-  private static SpannableStringBuilder roundByFiftyFeet(double distance) {
-    distance = TurfConversion.convertDistance(distance, TurfConstants.UNIT_METERS, TurfConstants.UNIT_FEET);
-=======
   private static SpannableStringBuilder roundByFiftyFeet(double distance, boolean spansEnabled) {
     distance = TurfConversion.convertDistance(distance, TurfConstants.UNIT_METERS, TurfConstants.UNIT_FEET);
 
     // Distance value
->>>>>>> 3d4de966
     int roundedNumber = ((int) Math.round(distance)) / 50 * 50;
     roundedNumber = roundedNumber < 50 ? 50 : roundedNumber;
 
@@ -65,16 +50,11 @@
     }
   }
 
-<<<<<<< HEAD
-  private static SpannableStringBuilder roundOneDecimalPlace(double distance, DecimalFormat decimalFormat) {
-    distance = TurfConversion.convertDistance(distance, TurfConstants.UNIT_METERS, TurfConstants.UNIT_MILES);
-=======
   private static SpannableStringBuilder roundOneDecimalPlace(double distance,
                                                              DecimalFormat decimalFormat, boolean spansEnabled) {
     distance = TurfConversion.convertDistance(distance, TurfConstants.UNIT_METERS, TurfConstants.UNIT_MILES);
 
     // Distance value
->>>>>>> 3d4de966
     double roundedNumber = (distance / 100 * 100);
     String roundedDecimal = decimalFormat.format(roundedNumber);
 
@@ -85,20 +65,6 @@
     }
   }
 
-<<<<<<< HEAD
-  private static boolean mediumDistance(double distance) {
-    return TurfConversion.convertDistance(distance, TurfConstants.UNIT_METERS, TurfConstants.UNIT_MILES) < 10
-      && TurfConversion.convertDistance(distance, TurfConstants.UNIT_METERS, TurfConstants.UNIT_FEET) > 401;
-  }
-
-  private static SpannableStringBuilder roundToNearestMile(double distance) {
-    distance = TurfConversion.convertDistance(distance, TurfConstants.UNIT_METERS, TurfConstants.UNIT_MILES);
-    SpannableStringBuilder formattedString
-      = new SpannableStringBuilder(String.format(Locale.getDefault(), MILE_FORMAT, (int) Math.round(distance)));
-    formattedString.setSpan(new android.text.style.StyleSpan(android.graphics.Typeface.BOLD),
-      0, String.valueOf((int) Math.round(distance)).length(), Spannable.SPAN_EXCLUSIVE_EXCLUSIVE);
-    return formattedString;
-=======
   private static SpannableStringBuilder roundToNearestMile(double distance, boolean spansEnabled) {
     distance = TurfConversion.convertDistance(distance, TurfConstants.UNIT_METERS, TurfConstants.UNIT_MILES);
 
@@ -115,30 +81,26 @@
   private static boolean mediumDistance(double distance) {
     return TurfConversion.convertDistance(distance, TurfConstants.UNIT_METERS, TurfConstants.UNIT_MILES) < 10
       && TurfConversion.convertDistance(distance, TurfConstants.UNIT_METERS, TurfConstants.UNIT_FEET) > 401;
->>>>>>> 3d4de966
   }
 
   private static boolean longDistance(double distance) {
     return TurfConversion.convertDistance(distance, TurfConstants.UNIT_METERS, TurfConstants.UNIT_MILES) > 10;
   }
 
-<<<<<<< HEAD
-  public static int calculateAbsoluteDistance(Location currentLocation, RouteProgress routeProgress) {
-    StepManeuver finalManuever = routeProgress.directionsRoute().legs().get(routeProgress.directionsRoute().legs()
-      .size() - 1).steps().get(routeProgress.directionsRoute().legs().get(routeProgress.directionsRoute().legs()
-      .size() - 1).steps().size() - 1).maneuver();
+  public static int calculateAbsoluteDistance(Location currentLocation, MetricsRouteProgress routeProgress) {
 
     Point currentPoint = Point.fromLngLat(currentLocation.getLongitude(), currentLocation.getLatitude());
-    int absoluteDistance = (int) TurfMeasurement.distance(currentPoint, finalManuever.location(),
-      TurfConstants.UNIT_METERS);
+    Point finalPoint = routeProgress.getDirectionsRouteDestination();
+
+    int absoluteDistance = (int) TurfMeasurement.distance(currentPoint, finalPoint, TurfConstants.UNIT_METERS);
 
     return absoluteDistance;
-=======
+  }
+
   private static SpannableStringBuilder generateSpannedText(String distance, String unit) {
     List<SpanItem> spans = new ArrayList<>();
     spans.add(new SpanItem(new StyleSpan(Typeface.BOLD), distance));
     spans.add(new SpanItem(new RelativeSizeSpan(0.65f), unit));
     return SpanUtils.combineSpans(spans);
->>>>>>> 3d4de966
   }
 }